--- conflicted
+++ resolved
@@ -21,13 +21,8 @@
 </Note>
 
 To create a Stack in HCP Terraform, you must be a member of a team in your organization with one of the following permissions:
-<<<<<<< HEAD
 - [Organization-level **Manage all projects**](/terraform/cloud-docs/users-teams-organizations/permissions/organization#manage-all-projects)
 - [Project-level **Maintain**](/terraform/cloud-docs/users-teams-organizations/permissions/project#project-maintain) or higher
-=======
-- [Organization-level **Manage all projects**](/terraform/cloud-docs/users-teams-organizations/permissions#manage-all-projects)
-- [Project-level **Maintain**](/terraform/cloud-docs/users-teams-organizations/permissions#maintain) or higher
->>>>>>> b224edd4
 
 ## Create a Stack
 
@@ -36,11 +31,6 @@
 - The HCP Terraform UI
 - The Terraform CLI
 
-<<<<<<< HEAD
-If you want to migrate an existing workspace to a Stack, refer to the [Terraform migrate CLI](/terraform/migrate/stacks).
-
-=======
->>>>>>> b224edd4
 If you are creating a Stack in an organization for the first time, you must enable Stacks for your organization. Navigate to your organization’s **Settings** page, and in the **General** settings, check the box next to **Stacks**.
 
 ### HCP Terraform workflow
