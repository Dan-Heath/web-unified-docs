--- conflicted
+++ resolved
@@ -7,8 +7,7 @@
 
 # Manage projects
 
-This topic describes how to create and manage projects in HCP Terraform and Terraform Enterprise. A project is a folder containing one or more workspaces<!-- BEGIN: TFC:only name:stacks-tfe --> and Stacks<!-- END: TFC:only name:stacks-tfe -->.
-<<<<<<< HEAD
+This topic describes how to create and manage projects in HCP Terraform and Terraform Enterprise. A project is a folder containing one or more workspaces<!-- BEGIN: TFC:only name:stacks-tfe --> and Stacks<!-- END: TFC:only name:stacks-tfe --><!-- BEGIN: TFC:only name:stacks-tfe --> and Stacks<!-- END: TFC:only name:stacks-tfe -->.
 
 <!-- BEGIN: TFC:only name:hcp-eu -->
 
@@ -19,8 +18,6 @@
 </Note>
 
 <!-- END: TFC:only name:hcp-eu -->
-=======
->>>>>>> b224edd4
 
 ## Requirements
 
@@ -103,11 +100,7 @@
 
 ## Delete a project
 
-<<<<<<< HEAD
-You can only delete projects that do not contain<!-- BEGIN: TFC:only --> Stacks or <!-- END: TFC:only -->workspaces.
-=======
-You can only delete projects that do not contain<!-- BEGIN: TFC:only --> Stacks or <!-- END: TFC:only --> workspaces.
->>>>>>> b224edd4
+You can only delete projects that do not contain<!-- BEGIN: TFC:only --> Stacks or<!-- END: TFC:only --> workspaces.
 
 To delete an empty project:
 
@@ -140,7 +133,6 @@
 
 ## Change the execution mode
 
-<<<<<<< HEAD
 <!-- BEGIN: TFC:only name:hcp-eu -->
 
 <Note>
@@ -163,20 +155,6 @@
 
 Changing your project's execution mode after a workspace run has already been planned causes the run to error when it is applied.
 
-=======
-Navigate to the organization settings and choose the execution mode. Enabling the **Remote** execution mode instructs HCP Terraform or Terraform Enterprise to perform Terraform runs on its own disposable virtual machines. This provides a consistent and reliable run environment for workspaces that enables advanced features such as Sentinel policy enforcement, cost estimation, notifications, and version control integration.
-
-<!-- BEGIN: TFC:only name:stacks-tfe -->
-If you are using a Stack and want to learn about the available execution modes, refer to [deployment runs](/terraform/cloud-docs/stacks/runs).
-<!-- END: TFC:only name:stacks-tfe -->
-
-To disable remote execution for a project, enable the **Local** execution. This mode lets you perform Terraform runs locally with the [CLI-driven run workflow](/terraform/enterprise/run/cli). <!-- BEGIN: TFC:only name:stacks-tfe -->Stacks do not support local execution.<!-- END: TFC:only name:stacks-tfe -->
-
-To let HCP Terraform or Terraform Enterprise communicate with isolated, private, or on-premises infrastructure, consider using [HCP Terraform agents](/terraform/cloud-docs/agents). By deploying a lightweight agent, you can establish a simple connection between your environment and HCP Terraform or Terraform Enterprise.
-
-Changing your project's execution mode after a workspace run has already been planned causes the run to error when it is applied.
-
->>>>>>> b224edd4
 To minimize the number of runs that error when changing your project's execution mode for your workspaces, complete the following steps:
 
 1. Disable [auto-apply](/terraform/enterprise/workspaces/settings#auto-apply) if it is enabled.
