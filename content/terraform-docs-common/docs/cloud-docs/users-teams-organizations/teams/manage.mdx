--- conflicted
+++ resolved
@@ -100,11 +100,7 @@
 
 HCP Terraform uses the most permissive permission level from your teams to determine what actions you can take on a particular resource. For example, if you belong to a team that only has permission to read runs for a workspace and another team with admin access to that workspace, HCP Terraform grants you admin access.
 
-<<<<<<< HEAD
-HCP Terraform grants the most permissive permissions regardless of whether an organization, project, team, or workspace set those permissions. For example, if a team has permission to read runs for a given workspace and has permission to manage that workspace through the organization, then members of that team can manage that workspace. Refer to [organization permissions](/terraform/cloud-docs/users-teams-organizations/permissions/organization) and [project permissions](/terraform/cloud-docs/users-teams-organizations/permissions/project) for additional information.
-=======
 HCP Terraform grants the most permissive permissions regardless of whether an organization, project, team, or workspace set those permissions. For example, if a team has permission to read runs for a given workspace and has permission to manage that workspace through the organization, then members of that team can manage that workspace. Refer to [organization permissions](/terraform/cloud-docs/users-teams-organizations/permissions#organization-permissions) and [project permissions](/terraform/cloud-docs/users-teams-organizations/permissions#project-permissions) for additional information.
->>>>>>> b224edd4
 
 Another example is when a team has permission at the organization-level to read runs for all workspaces and admin access to a specific workspace. HCP Terraform grants the more permissive admin permissions to that workspace.
 
@@ -116,18 +112,10 @@
 
 ## Manage project access
 
-<<<<<<< HEAD
-You can grant teams permissions to manage a project and the<!-- BEGIN: TFC:only name:stacks-tfe --> Stacks and<!-- END: TFC:only name:stacks-tfe --> workspaces that belong to it. Refer to [Project Permissions](/terraform/cloud-docs/users-teams-organizations/permissions/project) for details.
+You can grant teams permissions to manage a project and the<!-- BEGIN: TFC:only name:stacks-tfe --> Stacks and<!-- END: TFC:only name:stacks-tfe --><!-- BEGIN: TFC:only name:stacks-tfe --> Stacks and<!-- END: TFC:only name:stacks-tfe --> workspaces that belong to it. Refer to [Project Permissions](/terraform/cloud-docs/users-teams-organizations/permissions/project) for details.
 
 ## Manage organization access
 
 Organization owners can grant teams permissions to manage policies, projects,  workspaces,<!-- BEGIN: TFC:only name:stacks-tfe --> Stacks,<!-- END: TFC:only name:stacks-tfe --> team and organization membership, VCS settings, private registry providers and modules, and policy overrides across an organization. Refer to [Organization Permissions](/terraform/cloud-docs/users-teams-organizations/permissions/organization) for details.
-=======
-You can grant teams permissions to manage a project and the<!-- BEGIN: TFC:only name:stacks-tfe --> Stacks and<!-- END: TFC:only name:stacks-tfe --> workspaces that belong to it. Refer to [Project Permissions](/terraform/cloud-docs/users-teams-organizations/permissions#project-permissions) for details.
-
-## Manage organization access
-
-Organization owners can grant teams permissions to manage policies, projects,  workspaces,<!-- BEGIN: TFC:only name:stacks-tfe --> Stacks,<!-- END: TFC:only name:stacks-tfe --> team and organization membership, VCS settings, private registry providers and modules, and policy overrides across an organization. Refer to [Organization Permissions](/terraform/cloud-docs/users-teams-organizations/permissions#organization-permissions) for details.
->>>>>>> b224edd4
 
 [permissions-citation]: #intentionally-unused---keep-for-maintainers