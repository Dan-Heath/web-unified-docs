---
page_title: Organizations overview
description: >-
  Organizations are groups of projects and workspaces that let teams collaborate. Learn how to create and manage HCP Terraform organizations.
---

[teams]: /terraform/cloud-docs/users-teams-organizations/teams

[users]: /terraform/cloud-docs/users-teams-organizations/users

[owners]: /terraform/cloud-docs/users-teams-organizations/teams#the-owners-team

# Organizations overview

This topic provides overview information about how to create and manage organizations in HCP Terraform and Terraform Enterprise. An organization contains one or more projects.

<!-- BEGIN: TFC:only name:hcp-eu -->

If you are in an HashiCorp Cloud Platform (HCP) Europe organization, you create and administer your organization, projects, and groups of users on the HCP platform.

To learn how to create and manage an organization in HCP, refer to [Organizations](/hcp/docs/hcp/admin/orgs). HCP Terraform inherits your organization and SSO settings from HCP, and you can further tweak your organization's settings in HCP Terraform.

<!-- END: TFC:only name:hcp-eu -->

## Requirements

The **Admin** permission preset must be enabled on your profile to create and manage organizations in the HCP Terraform UI. Refer to [Permissions](/terraform/cloud-docs/users-teams-organizations/permissions/organization) for additional information.

## API and Terraform Enterprise Provider

<Note>

To learn how to create and manage an organization in HCP, refer to [Organizations](/hcp/docs/hcp/admin/orgs).

</Note>

In addition to the HCP Terraform UI, you can use the following methods to manage organizations:
- [Organizations API](/terraform/cloud-docs/api-docs/organizations)
- The `tfe` provider [`tfe_organization`](https://registry.terraform.io/providers/hashicorp/tfe/latest/docs/resources/organization) resource

## Select an organization

HCP Terraform displays your current organization in the sidebar. To select an organization:

1. Sign in to [HCP Terraform](https://app.terraform.io/) or Terraform Enterprise.
1. Click the current organization name to view a list of all the organizations where you are a member.
1. Click an organization to select it. HCP Terraform displays list of workspaces<!-- BEGIN: TFC:only name:stacks-tfe --> and Stacks<!-- END: TFC:only name:stacks-tfe --> within that organization.

## Join an organization

To join an organization, the organization [owners][] or a user with specific [team management](/terraform/cloud-docs/users-teams-organizations/permissions/organization#team-management-permissions) permissions must invite you, and you must accept the emailed invitation. [Learn more](#users).

[permissions-citation]: #intentionally-unused---keep-for-maintainers

## Leave an organization

1. Sign in to [HCP Terraform](https://app.terraform.io/) or Terraform Enterprise and click the Terraform logo in the page header to navigate to the **Organizations** page.
1. Open the **...** ellipses menu next to the organization and select **Leave organization**.

You do not need permission from the owners to leave an organization, but you cannot leave if you are the last member of the owners team. Either add a new owner and then leave, or [delete the organization](/terraform/cloud-docs/users-teams-organizations/organizations#general).

## Create an organization

<EnterpriseAlert>

On Terraform Enterprise, administrators can restrict your ability to create organizations. Refer to [Organization Creation](/terraform/enterprise/admin/application/general#organization-creation) for details.

</EnterpriseAlert>

On HCP Terraform, any user can create a new organization. If you do not belong to any organizations, HCP Terraform prompts you to create one the first time you [sign in](https://app.terraform.io/). To create an organization:

1. Click the current organization name and select **Create new organization**. The **Create a new organization** page appears.
1. Enter a unique **Organization name** Organization names can include numbers, letters, underscores (`_`), and hyphens (`-`).
1. Provide an **Email address** to receive notifications about the organization.
1. Click **Create organization**.

HCP Terraform shows the new organization and prompts you to create a new workspace. You can also [invite other users](#users) to join the organization.

<!-- BEGIN: TFC:only name:managed-resources -->

## Managed resources

Your organization’s managed resource count helps you understand the number of infrastructure resources that HCP Terraform manages across all your workspaces and Stacks.

HCP Terraform reads all the workspace and Stack deployment state files to determine the total number of managed resources. Each [resource](/terraform/language/resources/syntax) instance in the state equals one managed resource. HCP Terraform includes resources in modules and each resource created with the `count` or `for_each` meta-arguments. HCP Terraform does not include [data sources](/terraform/language/data-sources) in the count. Refer to [Managed Resources Count](/terraform/cloud-docs/workspaces/state#managed-resources-count) in the workspace state documentation for more details.

You can view your organization's managed resource count on the **Usage** page.

<!-- END: TFC:only name:managed-resources -->

## Create and manage reserved tag keys

~> **Reserved tag keys are in beta**: We do not recommend using beta features in production environments.

You can define reserved tag keys that appear as suggested labels when managers want to add tags to their projects and workspaces in the organization. Refer to [Create and manage reserved tag keys](/terraform/cloud-docs/users-teams-organizations/organizations/manage-reserved-tags) for instructions.

You can also view single-value tags that may already be attached to projects and workspaces. Refer to [Tags](#tags) in the organization settings reference for additional information.

## Managing settings

To view and manage an organization's settings, click **Settings**.

The contents of the organization settings depends on your permissions within the organization. All users can review the organization's contact email, view the membership of any teams they belong to, and view the organization's authentication policy. [Organization owners][owners] can view and manage the entire list of organization settings. Refer to [Organization Permissions](/terraform/cloud-docs/users-teams-organizations/permissions/organization) for details.

You may be able to manage the following organization settings.

[permissions-citation]: #intentionally-unused---keep-for-maintainers

### Organization settings

#### General

Review the organization name and contact email. Organization owners can choose to change the organization name, contact email, and the default execution mode, or delete the organization. When an organization owner updates the default execution mode, all workspaces configured to [inherit this value](/terraform/cloud-docs/workspaces/settings#execution-mode) will be affected.

Organization owners can also choose whether [workspace administrators](/terraform/cloud-docs/users-teams-organizations/permissions/workspace#workspace-admin) can delete workspaces that are managing resources. Deleting a workspace with resources under management introduces risk because Terraform can no longer track or manage the infrastructure. The workspace's users must manually delete any remaining resources or [import](/terraform/cli/commands/import) them into another Terraform workspace.

<!-- BEGIN: TFC:only name:generated-tests -->

Organization owners using HCP Terraform Standard edition can choose whether members with [module management permissions](/terraform/cloud-docs/users-teams-organizations/permissions/organization#manage-private-registry) can [generate module tests](/terraform/cloud-docs/registry/test#generated-module-tests).

<!-- END: TFC:only name:generated-tests -->

##### Renaming an organization

!> **Warning:** Deleting or renaming an organization can be very disruptive. We strongly recommend against deleting or renaming organizations with active members.

To rename an organization that manages infrastructure:

1. Alert all members of the organization about the name change.
1. Sign in to [HCP Terraform](https://app.terraform.io/) or Terraform Enterprise and navigate to the organization you want to rename.
1. Cancel in progress and pending runs or wait for them to finish. HCP Terraform cannot change the name of an organization with runs in progress.
1. Lock all workspaces to ensure that no new runs will start before you change the name.
1. Rename the organization.
1. Update all components using the HCP Terraform API to the new organization name. This includes Terraform's `cloud` block CLI integration, the `tfe` Terraform provider, and any external API integrations.
1. Unlock workspaces and resume normal operations.

#### Plan & Billing

Review the organization's plan and any invoices for previous plan payments. Organization owners can also upgrade to one of HCP Terraform's paid plans, downgrade to a free plan, or begin a free trial of paid features.

#### Tags

Click the **Tags** tab in the **Tags Management** screen to view single-value tags that may have already been created in your system. The table on lists the tags in the system, the number of times a tag appears in a project or workspace, and the date the tag was created.

The only action you can perform in the UI is deleting single-value tags from the system. You can use the following methods to delete single-value tags:

1. Select one or more tags and click **Delete tags**.
1. Select the **Name** header to select all tags, then click **Delete tags**.
1. Click the trash icon for a tag and confirm that you want to permanently delete it when prompted.

#### Teams

<!-- BEGIN: TFC:only name:pnp-callout -->
@include 'tfc-package-callouts/team-management.mdx'
<!-- END: TFC:only name:pnp-callout -->

All users in an organization can access the **Teams** page, which displays a list of [teams][] within the organization.

Organization owners and users with the [include secret teams permission](/terraform/cloud-docs/users-teams-organizations/permissions/organization#include-secret-teams) can:
  * view all [secret teams](/terraform/cloud-docs/users-teams-organizations/teams/manage#team-visibility)
  * view each team's membership
  * manage team API tokens

HCP Terraform restricts team creation, team deletion, and management of team API tokens to organization owners and users with the [manage teams](/terraform/cloud-docs/users-teams-organizations/permissions/organization#manage-teams) permission. Organization owners and users with the [manage membership](/terraform/cloud-docs/users-teams-organizations/permissions/organization#manage-membership) permission can manage team membership. Remember that users must accept their organization invitations before you can add them to a team.

[permissions-citation]: #intentionally-unused---keep-for-maintainers

#### Users

Organization owners and users with [manage membership](/terraform/cloud-docs/users-teams-organizations/permissions/organization#manage-membership) permissions can invite HCP Terraform users into the organization, cancel invitations, and remove existing members.

The list of users is separated into one tab for active users and one tab for invited users who have not yet accepted their invitations. For active users, the list includes usernames, email addresses, avatar icons, two-factor authentication status, and current team memberships. Use the **Search by username or email** field to filter these lists.

User invitations are always sent by email; you cannot invite someone using their HCP Terraform username. To invite a user to an organization:

1. Click **Invite a user**. The **invite a user** box appears.
1. Enter the user's email address and optionally add them to one or more teams. If the user accepts the invitation, HCP Terraform automatically adds them to the specified teams.

All permissions in HCP Terraform are managed through teams. Users can join an organization without belonging to any teams, but they cannot use HCP Terraform features until they belong to a team. Refer to [permissions](/terraform/cloud-docs/users-teams-organizations/permissions) for details.

[permissions-citation]: #intentionally-unused---keep-for-maintainers

#### Variable Sets

View all of the available variable sets and their variables. Users with [**Manage variable set** permissions](/terraform/cloud-docs/variables/managing-variables#variable-sets) can create variable sets and assign them to one or more projects or workspaces.<!-- BEGIN: TFC:only name:stacks-tfe -->Assigning a variable set to project gives lets your Stacks within that project access that variable set.<!-- END: TFC:only name:stacks-tfe -->

Variable sets let you reuse the same variables across multiple workspaces or projects in an organization. For example, you could define a variable set of provider credentials and automatically apply it to several projects or workspaces, rather than manually defining credential variables in each. Changes to variable sets instantly apply to all appropriate workspaces, saving time and reducing errors from manual updates.

Refer to the [variables overview](/terraform/cloud-docs/variables) documentation for details about variable types, scope, and precedence. Refer to [managing variables](/terraform/cloud-docs/variables/managing-variables) for details about how to create and manage variable sets.

#### Health

<!-- BEGIN: TFC:only name:pnp-callout -->
@include 'tfc-package-callouts/health-assessments.mdx'
<!-- END: TFC:only name:pnp-callout -->

HCP Terraform can perform automatic health assessments in a workspace to assess whether its real infrastructure matches the requirements defined in its Terraform configuration. Health assessments include the following types of evaluations:
- Drift detection determines whether your real-world infrastructure matches your Terraform configuration. Drift detection requires Terraform version 0.15.4+.
- Continuous validation determines whether custom conditions in the workspace’s configuration continue to pass after Terraform provisions the infrastructure. Continuous validation requires Terraform version 1.3.0+.

You can enforce health assessments for all eligible workspaces or let each workspace opt in to health assessments through workspace settings. Refer to [Health](/terraform/cloud-docs/workspaces/health) in the workspaces documentation for more details.

#### Runs
From the Workspaces page, click **Settings** in the sidebar, then **Runs** to view all of the current runs in your organization's workspaces. The **Runs** page displays:
- The name of the run
- The run's ID
- What triggered the run
- The workspace and project where the run is taking place
- When the latest change in the run occurred
- A button allowing you to cancel that run

You can apply the following filters to limit the runs HCP Terraform displays:
- Click **Needs Attention** to display runs that require user input to continue, such as approving a plan or overriding a policy.
- Click **Running** to display runs that are in progress.
- Click **On Hold** to display paused runs.

For precise filtering, click **More filters** and check the boxes to filter runs by specific [run statuses](/terraform/cloud-docs/workspaces/run/states), [run operations](/terraform/cloud-docs/workspaces/run/modes-and-options), workspaces, or [agent pools](/terraform/cloud-docs/agents/agent-pools). Click **Apply filters** to list the runs that match your criteria.
<<<<<<< HEAD

You can dismiss any of your filtering criteria by clicking the **X** next to the filter name above the table displaying your runs. For more details about workspace run states, refer to [Run States and Stages](/terraform/cloud-docs/workspaces/run/states).

<!-- BEGIN: TFC:only name:stacks-tfe -->

To learn how to view Stack deployment runs, refer to [Review deployment runs](/terraform/cloud-docs/stacks/deploy/runs).

=======

You can dismiss any of your filtering criteria by clicking the **X** next to the filter name above the table displaying your runs. For more details about workspace run states, refer to [Run States and Stages](/terraform/cloud-docs/workspaces/run/states).

<!-- BEGIN: TFC:only name:stacks-tfe -->

To learn how to view Stack deployment runs, refer to [Review deployment runs](/terraform/cloud-docs/stacks/deploy/runs).

>>>>>>> b224edd4
<!-- END: TFC:only name:stacks-tfe -->

### Integrations

#### Cost Estimation

Enable and disable the [cost estimation](/terraform/cloud-docs/cost-estimation) feature for all workspaces.

#### Policies

<!-- BEGIN: TFC:only name:pnp-callout -->
@include 'tfc-package-callouts/policies.mdx'
<!-- END: TFC:only name:pnp-callout -->

<<<<<<< HEAD
Policies let you define and enforce rules for runs in workspaces.<!-- BEGIN: TFC:only name:stacks-tfe -->Stacks do not support executing policies.<!-- END: TFC:only name:stacks-tfe --> You can write them using either the [Sentinel](/terraform/cloud-docs/policy-enforcement/define-policies/custom-sentinel) or [Open Policy Agent (OPA)](/terraform/cloud-docs/policy-enforcement/opa) policy-as-code frameworks and then group them into policy sets that you can apply to workspaces in your organization. To create policies and policy sets, you must have [permission to manage policies](/terraform/cloud-docs/users-teams-organizations/permissions/organization).
=======
Policies let you define and enforce rules for runs in workspaces.<!-- BEGIN: TFC:only name:stacks-tfe -->Stacks do not support executing policies.<!-- END: TFC:only name:stacks-tfe --> You can write them using either the [Sentinel](/terraform/cloud-docs/policy-enforcement/define-policies/custom-sentinel) or [Open Policy Agent (OPA)](/terraform/cloud-docs/policy-enforcement/opa) policy-as-code frameworks and then group them into policy sets that you can apply to workspaces in your organization. To create policies and policy sets, you must have [permission to manage policies](/terraform/cloud-docs/users-teams-organizations/permissions#organization-permissions).
>>>>>>> b224edd4

#### Policy Sets

<!-- BEGIN: TFC:only name:pnp-callout -->
@include 'tfc-package-callouts/policies.mdx'
<!-- END: TFC:only name:pnp-callout -->

<<<<<<< HEAD
Create groups of policies and enforce those policy sets globally or on specific [projects](/terraform/cloud-docs/projects/manage) and workspaces.<!-- BEGIN: TFC:only name:stacks-tfe -->Stacks do not support executing policies.<!-- END: TFC:only name:stacks-tfe --> You can create policy sets through the Terraform API, by connecting a VCS repository containing policies, or directly in HCP Terraform. To create policies and policy sets, you must have [permission to manage policies](/terraform/cloud-docs/users-teams-organizations/permissions/organization).
=======
Create groups of policies and enforce those policy sets globally or on specific [projects](/terraform/cloud-docs/projects/manage) and workspaces.<!-- BEGIN: TFC:only name:stacks-tfe -->Stacks do not support executing policies.<!-- END: TFC:only name:stacks-tfe --> You can create policy sets through the Terraform API, by connecting a VCS repository containing policies, or directly in HCP Terraform. To create policies and policy sets, you must have [permission to manage policies](/terraform/cloud-docs/users-teams-organizations/permissions#organization-permissions).
>>>>>>> b224edd4

Refer to [Managing Policy Sets](/terraform/cloud-docs/policy-enforcement/manage-policy-sets) for details.

[permissions-citation]: #intentionally-unused---keep-for-maintainers

#### Run Tasks

<!-- BEGIN: TFC:only name:pnp-callout -->
@include 'tfc-package-callouts/run-tasks.mdx'
<!-- END: TFC:only name:pnp-callout -->

Manage the run tasks that you can add to workspaces within the organization. [Run tasks](/terraform/cloud-docs/workspaces/settings/run-tasks) let you integrate third-party tools and services at specific stages in the HCP Terraform run lifecycle.

### Security

#### Agents

<!-- BEGIN: TFC:only name:pnp-callout -->
@include 'tfc-package-callouts/agents.mdx'
<!-- END: TFC:only name:pnp-callout -->

Create and manage [HCP Terraform agent pools](/terraform/cloud-docs/agents). HCP Terraform agents let HCP Terraform communicate with isolated, private, or on-premises infrastructure. This is useful for on-premises infrastructure types such as vSphere, Nutanix, OpenStack, enterprise networking providers, and infrastructure within a protected enclave.

#### API Tokens

Organization owners can set up a special [Organization API Token](/terraform/cloud-docs/users-teams-organizations/api-tokens) that is not associated with a specific user or team.

#### Authentication

Organization owners can determine when users must reauthenticate and require [two-factor authentication](/terraform/cloud-docs/users-teams-organizations/2fa) for all members of the organization.

#### SSH Keys

Manage [SSH keys for cloning Git-based modules](/terraform/cloud-docs/workspaces/settings/ssh-keys) during workspace runs. This does not include keys to access a connected VCS provider.

#### SSO

Organization owners can set up an SSO provider for the organization.

### Version Control

#### VCS General

Configure [Automatically cancel plan-only runs triggered by outdated commits](/terraform/cloud-docs/users-teams-organizations/organizations/vcs-speculative-plan-management) to manage the setting.

#### VCS Events

-> **Note:** This feature is in beta.

Review the event logs for GitLab.com connections.

#### VCS Providers

Configure [VCS providers](/terraform/cloud-docs/vcs) to use in the organization. You must have [permission to manage VCS settings](/terraform/cloud-docs/users-teams-organizations/permissions).

[permissions-citation]: #intentionally-unused---keep-for-maintainers

### Destruction and Deletion

#### Data Retention Policies

<EnterpriseAlert>
Data retention policies are exclusive to Terraform Enterprise, and not available in HCP Terraform. <a href="https://developer.hashicorp.com/terraform/enterprise">Learn more about Terraform Enterprise</a>.
</EnterpriseAlert>

An organization owner can set or override the following data retention policies:

- **Admin default policy**
- **Do not auto-delete**
- **Auto-delete data**

Setting the data retention policy to **Admin default policy** disables the other data retention policy settings.

By default, the **Do not auto-delete** option is enabled for an organization. This option directs Terraform Enterprise to retain data associated with configuration and state versions, but organization owners can define configurable data retention policies that allow Terraform to _soft delete_ the backing data associated with configuration versions and state versions. Soft deleting refers to marking a data object for garbage collection so that Terraform can delete the object after a set number of days.

Once an object is soft deleted, any attempts to read the object will fail. Until the garbage collection process begins, you can restore soft deleted objects using the APIs described in the [configuration version documentation](/terraform/enterprise/api-docs/configuration-versions) and the [state version documentation](/terraform/enterprise/api-docs/state-versions). Terraform permanently deletes the archivist storage after the garbage collection grace period elapses.

The organization policy is the default policy applied to all workspaces, but members of individual workspaces can set overriding policies for their workspaces that take precedence over the organization policy.

## Trial Expired Organizations

HCP Terraform paid features are available as a free trial. When a free trial has expired, the organization displays a banner reading **TRIAL EXPIRED — Upgrade Required**.

Organizations with expired trials return to the feature set of a free organization, but they retain any data created as part of paid features. Specifically, HCP Terraform disables the following features:

- Teams other than `owners` and locks users who do not belong to the `owners` team out of the organization. HCP Terraform preserves team membership and permissions and re-enables them after you upgrade the organization.
- Sentinel policy checks. HCP Terraform preserves existing policies and policy sets and re-enables them after you upgrade the organization.
- Cost estimation.<|MERGE_RESOLUTION|>--- conflicted
+++ resolved
@@ -215,7 +215,6 @@
 - Click **On Hold** to display paused runs.
 
 For precise filtering, click **More filters** and check the boxes to filter runs by specific [run statuses](/terraform/cloud-docs/workspaces/run/states), [run operations](/terraform/cloud-docs/workspaces/run/modes-and-options), workspaces, or [agent pools](/terraform/cloud-docs/agents/agent-pools). Click **Apply filters** to list the runs that match your criteria.
-<<<<<<< HEAD
 
 You can dismiss any of your filtering criteria by clicking the **X** next to the filter name above the table displaying your runs. For more details about workspace run states, refer to [Run States and Stages](/terraform/cloud-docs/workspaces/run/states).
 
@@ -223,15 +222,6 @@
 
 To learn how to view Stack deployment runs, refer to [Review deployment runs](/terraform/cloud-docs/stacks/deploy/runs).
 
-=======
-
-You can dismiss any of your filtering criteria by clicking the **X** next to the filter name above the table displaying your runs. For more details about workspace run states, refer to [Run States and Stages](/terraform/cloud-docs/workspaces/run/states).
-
-<!-- BEGIN: TFC:only name:stacks-tfe -->
-
-To learn how to view Stack deployment runs, refer to [Review deployment runs](/terraform/cloud-docs/stacks/deploy/runs).
-
->>>>>>> b224edd4
 <!-- END: TFC:only name:stacks-tfe -->
 
 ### Integrations
@@ -246,11 +236,7 @@
 @include 'tfc-package-callouts/policies.mdx'
 <!-- END: TFC:only name:pnp-callout -->
 
-<<<<<<< HEAD
-Policies let you define and enforce rules for runs in workspaces.<!-- BEGIN: TFC:only name:stacks-tfe -->Stacks do not support executing policies.<!-- END: TFC:only name:stacks-tfe --> You can write them using either the [Sentinel](/terraform/cloud-docs/policy-enforcement/define-policies/custom-sentinel) or [Open Policy Agent (OPA)](/terraform/cloud-docs/policy-enforcement/opa) policy-as-code frameworks and then group them into policy sets that you can apply to workspaces in your organization. To create policies and policy sets, you must have [permission to manage policies](/terraform/cloud-docs/users-teams-organizations/permissions/organization).
-=======
 Policies let you define and enforce rules for runs in workspaces.<!-- BEGIN: TFC:only name:stacks-tfe -->Stacks do not support executing policies.<!-- END: TFC:only name:stacks-tfe --> You can write them using either the [Sentinel](/terraform/cloud-docs/policy-enforcement/define-policies/custom-sentinel) or [Open Policy Agent (OPA)](/terraform/cloud-docs/policy-enforcement/opa) policy-as-code frameworks and then group them into policy sets that you can apply to workspaces in your organization. To create policies and policy sets, you must have [permission to manage policies](/terraform/cloud-docs/users-teams-organizations/permissions#organization-permissions).
->>>>>>> b224edd4
 
 #### Policy Sets
 
@@ -258,11 +244,7 @@
 @include 'tfc-package-callouts/policies.mdx'
 <!-- END: TFC:only name:pnp-callout -->
 
-<<<<<<< HEAD
-Create groups of policies and enforce those policy sets globally or on specific [projects](/terraform/cloud-docs/projects/manage) and workspaces.<!-- BEGIN: TFC:only name:stacks-tfe -->Stacks do not support executing policies.<!-- END: TFC:only name:stacks-tfe --> You can create policy sets through the Terraform API, by connecting a VCS repository containing policies, or directly in HCP Terraform. To create policies and policy sets, you must have [permission to manage policies](/terraform/cloud-docs/users-teams-organizations/permissions/organization).
-=======
 Create groups of policies and enforce those policy sets globally or on specific [projects](/terraform/cloud-docs/projects/manage) and workspaces.<!-- BEGIN: TFC:only name:stacks-tfe -->Stacks do not support executing policies.<!-- END: TFC:only name:stacks-tfe --> You can create policy sets through the Terraform API, by connecting a VCS repository containing policies, or directly in HCP Terraform. To create policies and policy sets, you must have [permission to manage policies](/terraform/cloud-docs/users-teams-organizations/permissions#organization-permissions).
->>>>>>> b224edd4
 
 Refer to [Managing Policy Sets](/terraform/cloud-docs/policy-enforcement/manage-policy-sets) for details.
 
