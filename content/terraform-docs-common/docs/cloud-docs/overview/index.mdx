---
page_title: Plans and Features - HCP Terraform
description: >-
  How HCP Terraform and Terraform Enterprise help teams use Terraform to
  manage infrastructure at scale.
tfc_only: true
---

# HCP Terraform Plans and Features

[cli]: /terraform/cli

[speculative plans]: /terraform/cloud-docs/workspaces/run/remote-operations#speculative-plans

[remote_state]: /terraform/language/state/remote-state-data

[outputs]: /terraform/language/values/outputs

[modules]: /terraform/language/modules/develop

[terraform enterprise]: /terraform/enterprise

HCP Terraform is a platform that performs Terraform runs to provision infrastructure, either on demand or in response to various events. Unlike a general-purpose continuous integration (CI) system, it is deeply integrated with Terraform's workflows and data, which allows it to make Terraform significantly more convenient and powerful.

> **Hands On:** Try our [What is HCP Terraform - Intro and Sign Up](/terraform/tutorials/cloud-get-started/cloud-sign-up) tutorial.

<<<<<<< HEAD
<Note>

HCP Europe organizations currently support trial and entitlement contract billing plans.

@include 'eu/billing.mdx'

</Note>

=======
>>>>>>> b224edd4
## Free and paid plans

[HCP Terraform](https://app.terraform.io/) is a commercial SaaS product developed by HashiCorp. Many of its features are free for small teams, including remote state storage, remote runs, and VCS connections. We also offer paid plans for larger teams that include additional collaboration and governance features.

HCP Terraform manages plans and billing at the [organization level](/terraform/cloud-docs/users-teams-organizations/organizations). Each HCP Terraform user can belong to multiple organizations, which might subscribe to different billing plans. The set of features available depends on which organization you are currently working in.

Refer to [Terraform pricing](https://www.hashicorp.com/products/terraform/pricing) for details about available plans and their features.

### Free organizations

Small teams can use most of HCP Terraform's features for free, including remote Terraform execution, VCS integration, the private module registry, single-sign-on, policy enforcement, run tasks, and more.

Free organizations are limited to 500 managed resources. Refer to [What is a managed resource](/terraform/cloud-docs/overview/estimate-hcp-terraform-cost#what-is-a-managed-resource) for more details.

### Paid features

Some of HCP Terraform's features are limited to particular paid upgrade plans.

Each higher paid upgrade plan is a strict superset of any lower plans — for example, the **Standard** edition includes all of the features of the **Essentials** edition. The **Premium** edition includes all of the features of the **Standard** and **Essentials** editions. Paid feature callouts in the documentation indicate the _lowest_ edition at which the feature is available, but any higher plans also include that feature.

To learn more about HCP Terraform's paid plans and features, refer to the [pricing page](https://www.hashicorp.com/products/terraform/pricing).

Terraform Enterprise generally includes all of HCP Terraform's paid features, plus additional features geared toward large enterprises. However, some features are implemented differently due to the differences between self-hosted and SaaS environments, and some features might be absent due to being impractical or irrelevant in the types of organizations that need Terraform Enterprise. Cloud-only or Enterprise-only features are clearly indicated in documentation.

### Changing Your Payment Plan

[Organization owners](/terraform/cloud-docs/users-teams-organizations/teams#the-owners-team) can manage an organization's billing plan. The plan and billing settings include an integrated storefront, and you can subscribe to paid plans with a credit card.

To change an organization's plan:

1. Sign in to [HCP Terraform](https://app.terraform.io/).
1. Choose **Settings** from the sidebar.
1. Click **Plan and billing**. The **Plan and Billing** page appears showing your current plan and any available invoices.
1. Click **Change plan**.
1. Select a plan, enter your billing information, and click **Update plan**.

## Terraform Workflow

HCP Terraform runs the [Terraform CLI][cli] to provision infrastructure. In its default state, the Terraform CLI uses a local workflow, performing operations on the workstation where it is invoked and storing state in a local directory.

In HCP Terraform, there are two main ways of organizing your infrastructure:

- Workspaces are ideal for managing a self-contained infrastructure of one Terraform root module.
- Stacks are ideal for managing multiple infrastructure modules and repeating that infrastructure at scale.

To learn if a workspace or a Stack works best for your use case, refer to [Choose workspaces or Stacks](/terraform/cloud-docs/stack-workspace).

Since teams must share responsibilities and awareness to avoid single points of failure, working with Terraform in a team requires a remote workflow. At minimum, state must be shared; ideally, Terraform should execute in a consistent remote environment.

HCP Terraform offers a team-oriented remote Terraform workflow, designed to be comfortable for existing Terraform users and easily learned by new users. The foundations of this workflow are remote Terraform execution, a workspace or Stacks-based organizational model, version control integration, command-line integration, remote state management, data sharing across workspaces or Stacks, and a private Terraform module registry.

### Remote Terraform Execution

HCP Terraform runs Terraform on disposable virtual machines in its own cloud infrastructure by default. You can leverage [HCP Terraform agents](/terraform/cloud-docs/agents) to run Terraform on your own isolated, private, or on-premises infrastructure. Remote Terraform execution is sometimes referred to as "remote operations."

Remote execution helps provide consistency and visibility for critical provisioning operations.

To learn more about workspace runs, refer to [Runs and Remote Operations](/terraform/cloud-docs/workspaces/run/remote-operations). To learn more about Stacks runs, refer to [Stack deployment runs](/terraform/cloud-docs/stacks/runs).

#### Workspace support for local execution

[execution_mode]: /terraform/cloud-docs/workspaces/settings#execution-mode

Remote execution can be disabled on specific workspaces with the ["Execution Mode" setting][execution_mode]. The workspace will still host remote state, and Terraform CLI can use that state for local runs via the [HCP Terraform CLI integration](/terraform/cli/cloud).

## Organize infrastructure with projects

Terraform's local workflow manages a collection of infrastructure with a persistent working directory, which contains configuration, state data, and variables. You can use separate directories to organize infrastructure resources into meaningful groups, and Terraform will use the configuration in the directory you invoke Terraform commands from.

HCP Terraform organizes infrastructure into projects that contain workspaces and Stacks. Each workspace contains everything necessary to manage a single Terraform configuration. [Stacks](/terraform/cloud-docs/stacks) use a component architecture based on modules to repeatedly deploy infrastructure, letting Terraform manage your infrastructure at scale.
<<<<<<< HEAD

You can use projects to organize your workspaces and Stacks into groups. Organizations with HCP Terraform [Essentials](https://www.hashicorp.com/products/terraform/pricing) edition can assign teams permissions for specific projects.

Projects let you grant access to collections of workspaces and Stacks, instead of using workspace or organization-wide permissions, making it easier to limit access to only the resources required for a team member's job function.

Refer to [Projects](/terraform/cloud-docs/projects) for more details.

### Remote State Management and data storage

HCP Terraform acts as a remote backend for your Terraform state. In workspaces, [state storage](/terraform/cloud-docs/workspaces/state) is tied to that workspace, helping keep state associated with the configuration that created it. In Stacks, [each deployment stores and updates](/terraform/cloud-docs/stacks/state) of its own isolated remote state.

=======

You can use projects to organize your workspaces and Stacks into groups. Organizations with HCP Terraform [Essentials](https://www.hashicorp.com/products/terraform/pricing) edition can assign teams permissions for specific projects.

Projects let you grant access to collections of workspaces and Stacks, instead of using workspace or organization-wide permissions, making it easier to limit access to only the resources required for a team member's job function.

Refer to [Projects](/terraform/cloud-docs/projects) for more details.

### Remote State Management and data storage

HCP Terraform acts as a remote backend for your Terraform state. In workspaces, [state storage](/terraform/cloud-docs/workspaces/state) is tied to that workspace, helping keep state associated with the configuration that created it. In Stacks, [each deployment stores and updates](/terraform/cloud-docs/stacks/state) of its own isolated remote state.

>>>>>>> b224edd4
Workspaces can share information between each other with root-level [outputs][]. Separate groups of infrastructure resources often need to share a small amount of information, and workspace outputs are an ideal interface for these dependencies.

Workspaces that use remote operations can use [`terraform_remote_state` data sources][remote_state] to access other workspaces' outputs, subject to per-workspace access controls. And since new information from one workspace might change the desired infrastructure state in another, you can create workspace-to-workspace run triggers to ensure downstream workspaces react when their dependencies change.

Stacks can also directly share information with each other Stacks in the same project, letting you manage the infrastructure independently. Refer to [Pass data from one Stack to another](/terraform/language/stacks/deploy/pass-data) for more details.


### Version Control Integration

Like other kinds of code, infrastructure-as-code belongs in version control, so HCP Terraform is designed to work directly with your version control system (VCS) provider.

Each workspace can be linked to a VCS repository that contains its configuration, optionally specifying a branch and subdirectory. You can also link Stacks to a VCS repository. By default, HCP Terraform automatically retrieves configuration content from linked repositories, and watches the repository for changes:

- When new commits are merged, linked workspaces and Stacks automatically run Terraform plans with the new code.
- When pull requests are opened, linked workspaces and Stacks run speculative plans with the proposed code changes and post the results as a pull request check; reviewers can see at a glance whether the plan was successful, and can click through to view the proposed changes in detail.

VCS integration is powerful, but optional; if you use an unsupported VCS or want to preserve an existing validation and deployment pipeline, you can use the API or Terraform CLI to upload new configuration versions. You'll still get the benefits of remote execution and HCP Terraform's other features.

- More info: [VCS-driven workspace runs](/terraform/cloud-docs/workspaces/run/ui) and [Stack runs](/terraform/cloud-docs/stacks/runs).
- More info: [Supported VCS Providers](/terraform/cloud-docs/vcs#supported-vcs-providers)

### Command Line Integration

Remote execution offers major benefits to a team, but local execution offers major benefits to individual developers; for example, most Terraform users run `terraform plan` to interactively check their work while editing configurations.

-> **Note:** When used with HCP Terraform, the `terraform plan` command runs [speculative plans][] for your workspace, which preview changes without modifying real infrastructure. You can also use `terraform apply` to perform full remote runs, but only with workspaces that are _not_ connected to a VCS repository. This helps ensure that your VCS remains the source of record for all real infrastructure changes.

HCP Terraform offers the best of both worlds, allowing you to run remote plans from your local command line. Configure the [HCP Terraform CLI integration](terraform/cloud-docs/workspaces/run/cli), and the `terraform plan` command will start a remote run in the configured HCP Terraform workspace. The output of the run streams directly to your terminal, and you can also share a link to the remote run with your teammates.

Remote CLI-driven runs use the current working directory's Terraform configuration and the remote workspace's variables, so you don't need to obtain production cloud credentials just to preview a configuration change.

The HCP Terraform CLI integration also supports state manipulation commands like `terraform import` or `terraform taint`.

If you are working with a Stack, you can use the `terraform stacks` commands to manage your Stack and its configuration, deployments, and more from the command line. Refer to [the `terraform stacks` commands](/terraform/cli/stacks) for more information.

### Private Registry

Even small teams can benefit greatly by codifying commonly used infrastructure patterns into reusable [modules][].

Terraform can fetch providers and modules from many sources. HCP Terraform makes it easier to find providers and modules to use with a private registry. Users throughout your organization can browse a directory of internal providers and modules, and can specify flexible version constraints for the modules they use in their configurations. Easy versioning lets downstream teams use private modules with confidence, and frees upstream teams to iterate faster.

The private registry uses your VCS as the source of truth, relying on Git tags to manage module versions. Tell HCP Terraform which repositories contain modules, and the registry handles the rest.

- More info: [Private Registry](/terraform/cloud-docs/registry)

## Integrations

In addition to providing powerful extensions to the core Terraform workflow, HCP Terraform makes it simple to integrate workspace infrastructure provisioning with your business's other systems.

### Full API

Nearly all of HCP Terraform's features are available in [its API](/terraform/cloud-docs/api-docs), which means other services can create or configure workspaces or Stacks, upload configurations, start Terraform runs, and more. There's even [a Terraform provider based on the API](https://registry.terraform.io/providers/hashicorp/tfe/latest/docs), so you can manage your HCP Terraform teams and workspaces as a Terraform configuration.

- More info: [API](/terraform/cloud-docs/api-docs)

### Notifications

HCP Terraform can send notifications about workspace runs to other systems, including Slack and any other service that accepts webhooks. Notifications can be configured per-workspace.

- More info: [Notifications](/terraform/cloud-docs/workspaces/settings/notifications)

### Run Tasks

Run Tasks let workspaces execute tasks in external systems at specific points in the HCP Terraform run lifecycle.

There are several [partner integrations](https://www.hashicorp.com/integrations) already available for workspaces, or you can create your own based on the [API](/terraform/cloud-docs/api-docs/run-tasks/run-tasks).

- More info: [Run Tasks](/terraform/cloud-docs/workspaces/settings/run-tasks)

## Access Control and Governance

Larger organizations are more complex, and tend to use access controls and explicit policies to help manage that complexity. HCP Terraform's paid upgrade plans provide extra features to help meet the control and governance needs of large organizations.

- More info: [Free and Paid Plans](/terraform/cloud-docs/overview)

### Team-Based Permissions System

With HCP Terraform's team management, you can define groups of users that match your organization's real-world teams and assign them only the permissions they need. When combined with the access controls your VCS provider already offers for code, workspace, project, and Stack permissions are an effective way to follow the principle of least privilege.

- More info: [Users, Teams, and Organizations](/terraform/cloud-docs/users-teams-organizations/permissions)

### Policy Enforcement

<!-- BEGIN: TFC:only name:pnp-callout -->
@include 'tfc-package-callouts/policies.mdx'
<!-- END: TFC:only name:pnp-callout -->

Policy-as-code lets you define and enforce granular policies for workspaces to control how your organization provisions infrastructure. You can limit the size of compute VMs, confine major updates to defined maintenance windows, and much more.

You can use the Sentinel and the Open Policy Agent (OPA) policy-as-code frameworks to define policies. Depending on the settings, policies can act as advisory warnings, firm requirements that prevent Terraform from provisioning infrastructure, or soft requirements that your compliance team can bypass when appropriate.

Refer to [Policy Enforcement](/terraform/cloud-docs/policy-enforcement) for details.

### Cost Estimation

Before making changes to infrastructure in the major cloud providers, workspaces can display an estimate of their total cost, as well as any change in cost caused by the proposed updates. Cost estimates can also be used in Sentinel policies to provide warnings for major price shifts.

- More info: [Cost Estimation](/terraform/cloud-docs/cost-estimation)<|MERGE_RESOLUTION|>--- conflicted
+++ resolved
@@ -10,7 +10,7 @@
 
 [cli]: /terraform/cli
 
-[speculative plans]: /terraform/cloud-docs/workspaces/run/remote-operations#speculative-plans
+[speculative plans]: /terraform/cloud-docs/workspaces/workspaces/run/remote-operations#speculative-plans
 
 [remote_state]: /terraform/language/state/remote-state-data
 
@@ -24,7 +24,6 @@
 
 > **Hands On:** Try our [What is HCP Terraform - Intro and Sign Up](/terraform/tutorials/cloud-get-started/cloud-sign-up) tutorial.
 
-<<<<<<< HEAD
 <Note>
 
 HCP Europe organizations currently support trial and entitlement contract billing plans.
@@ -33,8 +32,6 @@
 
 </Note>
 
-=======
->>>>>>> b224edd4
 ## Free and paid plans
 
 [HCP Terraform](https://app.terraform.io/) is a commercial SaaS product developed by HashiCorp. Many of its features are free for small teams, including remote state storage, remote runs, and VCS connections. We also offer paid plans for larger teams that include additional collaboration and governance features.
@@ -105,7 +102,6 @@
 Terraform's local workflow manages a collection of infrastructure with a persistent working directory, which contains configuration, state data, and variables. You can use separate directories to organize infrastructure resources into meaningful groups, and Terraform will use the configuration in the directory you invoke Terraform commands from.
 
 HCP Terraform organizes infrastructure into projects that contain workspaces and Stacks. Each workspace contains everything necessary to manage a single Terraform configuration. [Stacks](/terraform/cloud-docs/stacks) use a component architecture based on modules to repeatedly deploy infrastructure, letting Terraform manage your infrastructure at scale.
-<<<<<<< HEAD
 
 You can use projects to organize your workspaces and Stacks into groups. Organizations with HCP Terraform [Essentials](https://www.hashicorp.com/products/terraform/pricing) edition can assign teams permissions for specific projects.
 
@@ -117,19 +113,6 @@
 
 HCP Terraform acts as a remote backend for your Terraform state. In workspaces, [state storage](/terraform/cloud-docs/workspaces/state) is tied to that workspace, helping keep state associated with the configuration that created it. In Stacks, [each deployment stores and updates](/terraform/cloud-docs/stacks/state) of its own isolated remote state.
 
-=======
-
-You can use projects to organize your workspaces and Stacks into groups. Organizations with HCP Terraform [Essentials](https://www.hashicorp.com/products/terraform/pricing) edition can assign teams permissions for specific projects.
-
-Projects let you grant access to collections of workspaces and Stacks, instead of using workspace or organization-wide permissions, making it easier to limit access to only the resources required for a team member's job function.
-
-Refer to [Projects](/terraform/cloud-docs/projects) for more details.
-
-### Remote State Management and data storage
-
-HCP Terraform acts as a remote backend for your Terraform state. In workspaces, [state storage](/terraform/cloud-docs/workspaces/state) is tied to that workspace, helping keep state associated with the configuration that created it. In Stacks, [each deployment stores and updates](/terraform/cloud-docs/stacks/state) of its own isolated remote state.
-
->>>>>>> b224edd4
 Workspaces can share information between each other with root-level [outputs][]. Separate groups of infrastructure resources often need to share a small amount of information, and workspace outputs are an ideal interface for these dependencies.
 
 Workspaces that use remote operations can use [`terraform_remote_state` data sources][remote_state] to access other workspaces' outputs, subject to per-workspace access controls. And since new information from one workspace might change the desired infrastructure state in another, you can create workspace-to-workspace run triggers to ensure downstream workspaces react when their dependencies change.
