--- conflicted
+++ resolved
@@ -30,13 +30,6 @@
     "path": "migrate"
   },
   {
-<<<<<<< HEAD
-    "title": "HCP Terraform in Europe",
-    "path": "europe"
-  },
-  {
-=======
->>>>>>> b224edd4
     "title": "Manage access and organizations",
     "routes": [
   { "title": "Users", "path": "users-teams-organizations/users" },
@@ -80,7 +73,6 @@
         ]
       },
       {
-<<<<<<< HEAD
         "title": "Set permissions",
         "routes": [
           {"title": "Overview","path": "users-teams-organizations/permissions"},
@@ -89,11 +81,13 @@
           { "title": "Project permissions", "path": "users-teams-organizations/permissions/project" },
           { "title": "Workspace permissions", "path": "users-teams-organizations/permissions/workspace" }
         ]
-=======
+      },
+      {
+  "title": "Two-factor authentication",
   "title": "Permissions",
         "path": "users-teams-organizations/permissions"
->>>>>>> b224edd4
-      },
+      },
+
       {
   "title": "Two-factor authentication",
         "path": "users-teams-organizations/2fa"
@@ -828,8 +822,6 @@
         "path": "api-docs/state-version-outputs"
       },
   { "title": "Subscriptions", "path": "api-docs/subscriptions" },
-<<<<<<< HEAD
-=======
   { "title": "Stacks", "routes": [
     { "title": "Manage Stacks", "path": "api-docs/stacks" },
     { "title": "Configurations", "path": "api-docs/stacks/configurations" },
@@ -837,7 +829,6 @@
     { "title": "State", "path": "api-docs/stacks/states" }
     ]
   },
->>>>>>> b224edd4
   { "title": "Team membership", "path": "api-docs/team-members" },
   { "title": "Team tokens", "path": "api-docs/team-tokens" },
   { "title": "Teams", "path": "api-docs/teams" },
