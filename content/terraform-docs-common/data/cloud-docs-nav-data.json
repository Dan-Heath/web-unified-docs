[
  { "heading": "HCP Terraform" },
  { "title": "Overview", "path": "" },
  { "title": "Plans and features",
    "routes": [
      {
        "title": "Overview",
        "path": "overview"
      },
      {
        "title": "Estimate HCP Terraform cost",
        "path": "overview/estimate-hcp-terraform-cost"
      },
      {
        "title": "Activate pay-as-you-go",
        "path": "overview/activate-payg"
      },
      {
        "title": "Activate HashiCorp flex",
        "path": "overview/activate-flex"
      }
    ]
  },
  {
    "title": "Get started",
    "href": "https://learn.hashicorp.com/collections/terraform/cloud-get-started?utm_source=WEBSITE&utm_medium=WEB_IO&utm_offer=ARTICLE_PAGE&utm_content=DOCS"
  },
  {
    "title": "Migrate to HCP Terraform",
    "path": "migrate"
  },
  {
    "title": "Manage access and organizations",
    "routes": [
<<<<<<< HEAD
      {
        "title": "API Docs template",
        "path": "api-docs/_template",
        "hidden": true
      },
      { "title": "Overview", "path": "api-docs" },
      { "title": "Account", "path": "api-docs/account" },
      {
        "title": "Agent Pools",
        "path": "api-docs/agents"
      },
      { "title": "Agent Tokens", "path": "api-docs/agent-tokens" },
      { "title": "Applies", "path": "api-docs/applies" },
      { "title": "Audit Trails", "path": "api-docs/audit-trails" },
      {
        "title": "Audit Trails Tokens",
        "path": "api-docs/audit-trails-tokens"
      },
      { "title": "Assessment Results", "path": "api-docs/assessment-results" },
      {
        "title": "Change requests",
        "path": "api-docs/change-requests"
      },
      {
        "title": "Comments",
        "path": "api-docs/comments"
      },
      {
        "title": "Configuration Versions",
        "path": "api-docs/configuration-versions"
      },
      {
        "title": "Cost Estimates",
        "path": "api-docs/cost-estimates"
      },
      { "title": "Explorer", "path": "api-docs/explorer" },
      { "title": "Feature Sets", "path": "api-docs/feature-sets" },
      { "title": "GitHub App Installations", "path": "api-docs/github-app-installations"},
      {
        "title": "Hold Your Own Key",
        "routes": [
          { "title": "Configurations", "path": "api-docs/hold-your-own-key/configurations" },
          { "title": "Key Versions", "path": "api-docs/hold-your-own-key/key-versions" },
          { "title": "Encrypted Data Keys", "path": "api-docs/hold-your-own-key/encrypted-data-keys" },
          {
            "title": "OIDC Configurations",
            "routes": [
              { "title": "Vault", "path": "api-docs/hold-your-own-key/oidc-configurations/vault" },
              { "title": "AWS", "path": "api-docs/hold-your-own-key/oidc-configurations/aws" },
              { "title": "Azure", "path": "api-docs/hold-your-own-key/oidc-configurations/azure" },
              { "title": "GCP", "path": "api-docs/hold-your-own-key/oidc-configurations/gcp" }
            ]
          }
        ]
      },
      { "title": "Invoices", "path": "api-docs/invoices" },
      { "title": "IP Ranges", "path": "api-docs/ip-ranges" },
      { "title": "No-Code Provisioning", "path": "api-docs/no-code-provisioning"},
      {
        "title": "Notification Configurations",
        "path": "api-docs/notification-configurations"
      },
      { "title": "OAuth Clients", "path": "api-docs/oauth-clients" },
      { "title": "OAuth Tokens", "path": "api-docs/oauth-tokens" },
      { "title": "Organizations", "path": "api-docs/organizations" },
      {
        "title": "Organization Memberships",
        "path": "api-docs/organization-memberships"
      },
      {
        "title": "Organization Tags",
        "path": "api-docs/organization-tags"
      },
      {
        "title": "Organization Tokens",
        "path": "api-docs/organization-tokens"
      },
      { "title": "Plan Exports", "path": "api-docs/plan-exports" },
      { "title": "Plans", "path": "api-docs/plans" },
      { "title": "Policies", "path": "api-docs/policies" },
      { "title": "Policy Checks", "path": "api-docs/policy-checks" },
      { "title": "Policy Evaluations", "path": "api-docs/policy-evaluations" },
      { "title": "Policy Sets", "path": "api-docs/policy-sets" },
      {
        "title": "Policy Set Parameters",
        "path": "api-docs/policy-set-params"
      },
      {
        "title": "Private Registry",
        "routes": [
          { "title": "Modules", "path": "api-docs/private-registry/modules" },
          { "title": "Manage Module Versions", "path": "api-docs/private-registry/manage-module-versions" },
          {
            "title": "Providers",
            "path": "api-docs/private-registry/providers"
          },
          {
            "title": "Private Provider Versions and Platforms",
            "path": "api-docs/private-registry/provider-versions-platforms"
          },
          { "title": "GPG Keys", "path": "api-docs/private-registry/gpg-keys" },
          { "title":  "Tests", "path":  "api-docs/private-registry/tests" }
        ]
      },
      { "title": "Projects", "path": "api-docs/projects" },
      { "title": "Project Team Access", "path": "api-docs/project-team-access" },
      { "title": "Reserved Tag Keys", "path":  "api-docs/reserved-tag-keys"},
      { "title": "Runs", "path": "api-docs/run" },
      {
        "title": "Run Tasks",
        "routes": [
          { "title": "Run Tasks", "path": "api-docs/run-tasks/run-tasks" },
          { "title": "Stages and Results", "path": "api-docs/run-tasks/run-task-stages-and-results" },
          { "title": "Custom Integration", "path": "api-docs/run-tasks/run-tasks-integration" }
        ]
      },
      { "title": "Run Triggers", "path": "api-docs/run-triggers" },
      { "title": "SSH Keys", "path": "api-docs/ssh-keys" },
      {
        "title": "State Versions",
        "path": "api-docs/state-versions"
      },
      {
        "title": "State Version Outputs",
        "path": "api-docs/state-version-outputs"
      },
      { "title": "Subscriptions", "path": "api-docs/subscriptions" },
      { "title": "Team Membership", "path": "api-docs/team-members" },
      { "title": "Team Tokens", "path": "api-docs/team-tokens" },
      { "title": "Teams", "path": "api-docs/teams" },
      { "title": "User Tokens", "path": "api-docs/user-tokens" },
      { "title": "Users", "path": "api-docs/users" },
      { "title": "Variables", "path": "api-docs/variables" },
      {
        "title": "Variable Sets",
        "path": "api-docs/variable-sets"
      },
      { "title": "VCS Events", "path": "api-docs/vcs-events" },
      { "title": "Workspaces", "path": "api-docs/workspaces" },
      {
        "title": "Workspace-Specific Variables",
        "path": "api-docs/workspace-variables"
      },
      { "title": "Workspace Team Access", "path": "api-docs/team-access" },
      {
        "title": "Workspace Resources",
        "path": "api-docs/workspace-resources"
      },
      {
        "title": "Changelog",
        "path": "api-docs/changelog"
      },
      {
        "title": "Stability Policy",
        "path": "api-docs/stability-policy"
      }
    ]
  },
  {
    "title": "Projects",
    "routes": [
      { "title": "Overview", "path": "projects" },
      {
        "title": "Manage Projects",
        "path": "projects/manage"
      },
      { "title": "Best Practices", "path": "projects/best-practices" }
    ]
  },
  {
    "title": "Workspaces",
    "routes": [
      { "title": "Overview", "path": "workspaces" },
      {
        "title": "Create Workspaces",
        "path": "workspaces/create"
      },
      {
        "title": "Create tags",
        "path": "workspaces/tags"
      },
      { "title":  "Browse workspaces", "path":  "workspaces/browse"},
      { "title": "Explorer", "path": "workspaces/explorer" },
      {
        "title": "Change requests",
        "routes": [
          { "title": "Overview", "path": "workspaces/change-requests" },
          {
            "title": "Manage change requests",
            "path": "workspaces/change-requests/manage"
          }
        ]
      },
      {
        "title": "Terraform Configurations",
        "path": "workspaces/configurations"
      },
      {
        "title": "Import existing resources",
        "path": "workspaces/import",
        "badge": {
          "text": "BETA",
          "type": "outlined",
          "color": "neutral"
        }
      },
      {
        "title": "Dynamic Provider Credentials",
        "routes": [
          { "title":  "Overview", "path":  "workspaces/dynamic-provider-credentials" },
          { "title":  "Workload Identity Tokens", "path":  "workspaces/dynamic-provider-credentials/workload-identity-tokens" },
          { "title":  "Vault Configuration", "path":  "workspaces/dynamic-provider-credentials/vault-configuration" },
          { "title":  "AWS Configuration", "path":  "workspaces/dynamic-provider-credentials/aws-configuration" },
          { "title":  "GCP Configuration", "path":  "workspaces/dynamic-provider-credentials/gcp-configuration" },
          { "title":  "Azure Configuration", "path":  "workspaces/dynamic-provider-credentials/azure-configuration" },
          { "title":  "Kubernetes Configuration", "path":  "workspaces/dynamic-provider-credentials/kubernetes-configuration" },
          { "title":  "HCP Configuration", "path":  "workspaces/dynamic-provider-credentials/hcp-configuration" },
          { "title":  "Manually Generating Workload Identity Tokens", "path":  "workspaces/dynamic-provider-credentials/manual-generation" },
          { "title":  "Specifying Multiple Configurations", "path": "workspaces/dynamic-provider-credentials/specifying-multiple-configurations"},
          {
            "title": "Vault-Backed Dynamic Credentials",
            "routes": [
              { "title":  "Overview", "path":  "workspaces/dynamic-provider-credentials/vault-backed" },
              { "title":  "AWS Configuration", "path": "workspaces/dynamic-provider-credentials/vault-backed/aws-configuration" },
              { "title":  "GCP Configuration", "path": "workspaces/dynamic-provider-credentials/vault-backed/gcp-configuration" },
              { "title":  "Azure Configuration", "path": "workspaces/dynamic-provider-credentials/vault-backed/azure-configuration" }
            ]
          },
          {
            "title": "HCP Vault Secrets-Backed Dynamic Credentials",
            "routes": [
              { "title":  "Overview", "path":  "workspaces/dynamic-provider-credentials/hcp-vault-secrets-backed" },
              { "title":  "AWS Configuration", "path": "workspaces/dynamic-provider-credentials/hcp-vault-secrets-backed/aws-configuration" },
              { "title":  "GCP Configuration", "path": "workspaces/dynamic-provider-credentials/hcp-vault-secrets-backed/gcp-configuration" }
            ]
          }
        ]
      },
      {
        "title": "Variables",
        "routes": [
          { "title": "Overview", "path": "workspaces/variables" },
          {
            "title": "Managing Variables",
            "path": "workspaces/variables/managing-variables"
          }
        ]
      },
      { "title": "Health", "path": "workspaces/health" },
      {
        "title": "Settings",
        "routes": [
          { "title": "Overview", "path": "workspaces/settings" },
          { "title": "VCS Connections", "path": "workspaces/settings/vcs" },
          { "title": "Access", "path": "workspaces/settings/access" },
          {
            "title": "Notifications",
            "path": "workspaces/settings/notifications"
          },
          {
            "title": "SSH Keys for Modules",
            "path": "workspaces/settings/ssh-keys"
          },
          {
            "title": "Run Triggers",
            "path": "workspaces/settings/run-triggers"
          },
          {
            "title": "Run Tasks",
            "path": "workspaces/settings/run-tasks"
          },
          {
            "title": "Destruction and Deletion",
            "path": "workspaces/settings/deletion"
          }
        ]
      },
      { "title": "Terraform State", "path": "workspaces/state" },
      {
        "title": "JSON Filtering",
        "path": "workspaces/json-filtering"
      },
      { "title": "Best Practices", "path": "workspaces/best-practices"}
    ]
  },
  {
    "title": "Terraform Runs",
    "routes": [
      { "title": "Remote Operations", "path": "run/remote-operations" },
      { "title": "Viewing and Managing Runs", "path": "run/manage" },
      { "title": "Run States and Stages", "path": "run/states" },
      { "title": "Run Modes and Options", "path": "run/modes-and-options" },
      { "title": "UI/VCS-driven Runs", "path": "run/ui" },
      { "title": "API-driven Runs", "path": "run/api" },
      { "title": "CLI-driven Runs", "path": "run/cli" },
      {
        "title": "The Run Environment",
        "path": "run/run-environment"
      },
      {
        "title": "Installing Software",
        "path": "run/install-software"
      }
    ]
  },
  {
    "title": "Users, Teams, Organizations",
    "routes": [
      { "title": "Users", "path": "users-teams-organizations/users" },
=======
  { "title": "Users", "path": "users-teams-organizations/users" },
>>>>>>> 2206fb6a
    {
  "title": "Teams",
        "routes": [
          {"title": "Overview","path": "users-teams-organizations/teams"},
          { "title": "Manage teams", "path": "users-teams-organizations/teams/manage" },
          { "title": "Notifications", "path": "users-teams-organizations/teams/notifications" }
        ]
      },
      {
  "title": "Organizations",
        "routes": [
          {"title": "Overview","path": "users-teams-organizations/organizations"},
          {
            "title": "Manage reserved tag keys",
            "path": "users-teams-organizations/organizations/manage-reserved-tags"
          },
          { "title": "VCS status checks", "path": "users-teams-organizations/organizations/vcs-status-checks" },
          { "title": "Automatically cancel plan-only runs", "path": "users-teams-organizations/organizations/vcs-speculative-plan-management" },
          { "title": "Public registry namespaces", "routes": [
            {
              "title": "Overview",
              "path": "users-teams-organizations/organizations/public-namespace"
            },
            {
              "title": "Create or claim a namespace",
              "path": "users-teams-organizations/organizations/public-namespace/create_or_claim"
            },
            {
              "title": "Manage namespaces",
              "path": "users-teams-organizations/organizations/public-namespace/manage"
            },
            {
              "title": "Manage namespace artifacts",
              "path": "users-teams-organizations/organizations/public-namespace/artifacts"
              }
            ]
          }
        ]
      },
      {
  "title": "Permissions",
        "path": "users-teams-organizations/permissions"
      },

      {
  "title": "Two-factor authentication",
        "path": "users-teams-organizations/2fa"
      },
      {
  "title": "API tokens",
        "path": "users-teams-organizations/api-tokens"
      },
      {
  "title": "Single sign on",
        "routes": [
          {
            "title": "Overview",
            "path": "users-teams-organizations/single-sign-on"
          },
          {
            "title": "Microsoft Entra ID",
            "path": "users-teams-organizations/single-sign-on/entra-id"
          },
          {
            "title": "Okta",
            "path": "users-teams-organizations/single-sign-on/okta"
          },
          {
            "title": "SAML",
            "path": "users-teams-organizations/single-sign-on/saml"
          },
          {
            "title": "Linking a user account",
            "path": "users-teams-organizations/single-sign-on/linking-user-account"
          },
          {
            "title": "Testing",
            "path": "users-teams-organizations/single-sign-on/testing"
          }
        ]
      }
    ]
  },
  {
  "title": "Private registry",
    "routes": [
  { "title": "Overview", "path": "registry" },
      {
        "title": "Adding public providers and modules",
        "path": "registry/add"
      },
      {
        "title": "Publishing private providers",
        "path": "registry/publish-providers"
      },
      {
        "title": "Publishing private modules",
        "path": "registry/publish-modules"
      },
  { "title": "Manage module versions", "path": "registry/manage-module-versions" },
      {
        "title": "Test-integrated modules",
        "path": "registry/test"
      },
  { "title": "Using providers and modules", "path": "registry/using" },
      {
        "title": "Configuration designer",
        "path": "registry/design"
      }
      ]
  },
  {
  "title": "Scope access with projects",
    "routes": [
    { "title": "Overview", "path": "projects" },
        {
          "title": "Manage projects",
          "path": "projects/manage"
        },
    { "title": "Best practices", "path": "projects/best-practices" }
    ]
  },
  {
  "title": "Connecting to VCS",
    "routes": [
    { "title": "Overview", "path": "vcs" },
        {
          "title": "GitHub.com",
          "path": "vcs/github-app"
        },
    { "title": "GitHub.com (OAuth)", "path": "vcs/github" },
        {
          "title": "GitHub Enterprise",
          "path": "vcs/github-enterprise"
        },
    { "title": "GitLab.com", "path": "vcs/gitlab-com" },
    { "title": "GitLab EE and CE", "path": "vcs/gitlab-eece" },
    { "title": "Bitbucket cloud", "path": "vcs/bitbucket-cloud" },
        {
          "title": "Bitbucket data center",
          "path": "vcs/bitbucket-data-center"
        },
        {
          "title": "Azure DevOps services (OAuth)",
          "path": "vcs/azure-devops-services"
        },
        {
          "title": "Azure DevOps services (PAT)",
          "path": "vcs/azure-devops-services-pat"
        },
        {
          "title": "Azure DevOps server",
          "path": "vcs/azure-devops-server"
        },
    { "title": "Private VCS providers", "path": "vcs/private"},
    { "title": "Troubleshooting", "path": "vcs/troubleshooting" }
    ]
  },
  {
  "title": "Compare Stacks and workspaces",
    "path": "stack-workspace"
  },
  {
  "title": "Use workspaces",
    "routes": [
  { "title": "Overview", "path": "workspaces" },
      {
        "title": "Manage a workspace",
        "routes": [
          {
            "title": "Create workspaces",
            "path": "workspaces/create"
          },
          {
            "title": "Create tags",
            "path": "workspaces/tags"
          },
          { "title":  "Browse workspaces", "path":  "workspaces/browse"},
          { "title": "Explorer", "path": "workspaces/explorer" },
          {
            "title": "Change requests",
            "routes": [
              { "title": "Overview", "path": "workspaces/change-requests" },
              {
                "title": "Manage change requests",
                "path": "workspaces/change-requests/manage"
              }
            ]
          }
        ]
      },
      {
        "title": "Settings",
          "routes": [
            { "title": "Overview", "path": "workspaces/settings" },
            { "title": "VCS connections", "path": "workspaces/settings/vcs" },
            { "title": "Access", "path": "workspaces/settings/access" },
            {
              "title": "Notifications",
              "path": "workspaces/settings/notifications"
            },
            {
              "title": "SSH keys for modules",
              "path": "workspaces/settings/ssh-keys"
            },
            {
              "title": "Run triggers",
              "path": "workspaces/settings/run-triggers"
            },
            {
              "title": "Run tasks",
              "path": "workspaces/settings/run-tasks"
            },
            {
              "title": "Destruction and deletion",
              "path": "workspaces/settings/deletion"
            }
          ]
        },
  { "title": "Best practices", "path": "workspaces/best-practices"},
    {
  "title": "Configure variables",
    "routes": [
  { "title": "Overview", "href": "variables" },
      {
        "title": "Managing variables",
        "href": "variables/managing-variables"
      }
    ]
  },
  { "title": "Health", "path": "workspaces/health" },
      {
        "title": "Terraform configurations",
        "path": "workspaces/configurations"
      },
  { "title": "Terraform state", "path": "workspaces/state" },
      {
        "title": "JSON filtering",
        "path": "workspaces/json-filtering"
      },
      {
        "title": "No-code provisioning",
        "routes": [
          {
            "title": "Designing no-code ready modules",
            "path": "workspaces/no-code-provisioning/module-design"
          },
          {
            "title": "Provisioning no-code infrastructure",
            "path": "workspaces/no-code-provisioning/provisioning"
          }
        ]
      },
      {
        "title": "Policy enforcement",
        "routes": [
          {
            "title": "Overview",
            "path": "workspaces/policy-enforcement"
          },
          {
            "title": "Define policies",
            "routes": [
              {
                "title": "Overview",
                "path": "workspaces/policy-enforcement/define-policies"
              },
              {
                "title": "Custom Sentinel policies",
                "path": "workspaces/policy-enforcement/define-policies/custom-sentinel"
              },
              {
                "title": "OPA policies",
                "path": "workspaces/policy-enforcement/define-policies/opa"
              }
            ]
          },
          {
            "title": "Create and manage policy sets",
            "routes": [
              {
                "title": "Overview",
                "path": "workspaces/policy-enforcement/manage-policy-sets"
              },
              {
                "title": "Create Sentinel policy sets in VCS",
                "path": "workspaces/policy-enforcement/manage-policy-sets/sentinel-vcs"
              },
              {
                "title": "Connect to OPA policies in VCS",
                "path": "workspaces/policy-enforcement/manage-policy-sets/opa-vcs"
              }
            ]
          },
          {
            "title": "Run pre-written Sentinel policies",
            "path": "workspaces/policy-enforcement/prewritten-sentinel"
          },
          {
            "title": "Test Sentinel policies",
            "path": "workspaces/policy-enforcement/test-sentinel"
          },
          {
            "title": "View policy results",
            "routes": [
              {
                "title": "Overview",
                "path": "workspaces/policy-enforcement/view-results"
              },
              {
                "title": "View Sentinel JSON results",
                "path": "workspaces/policy-enforcement/view-results/json"
              }
            ]
          },
          {
            "title": "Pre-written policy library",
            "path": "workspaces/policy-enforcement/prewritten-library"
          },
          {
            "title": "Sentinel import reference",
            "routes": [
              {
                "title": "Overview",
                "path": "workspaces/policy-enforcement/import-reference"
              },
              {
                "title": "tfconfig",
                "path": "workspaces/policy-enforcement/import-reference/tfconfig"
              },
              {
                "title": "tfconfig/v2",
                "path": "workspaces/policy-enforcement/import-reference/tfconfig-v2"
              },
              {
                "title": "tfplan",
                "path": "workspaces/policy-enforcement/import-reference/tfplan"
              },
              {
                "title": "tfplan/v2",
                "path": "workspaces/policy-enforcement/import-reference/tfplan-v2"
              },
              {
                "title": "tfstate",
                "path": "workspaces/policy-enforcement/import-reference/tfstate"
              },
              {
                "title": "tfstate/v2",
                "path": "workspaces/policy-enforcement/import-reference/tfstate-v2"
              },
              {
                "title": "tfrun",
                "path": "workspaces/policy-enforcement/import-reference/tfrun"
              }
            ]
          }
        ]
      },
      {
        "title": "Use dynamic provider credentials",
          "routes": [
        { "title":  "Overview", "href":  "dynamic-provider-credentials" },
        { "title":  "Workload identity tokens", "href":  "dynamic-provider-credentials/workload-identity-tokens" },
        { "title":  "Vault configuration", "href":  "dynamic-provider-credentials/vault-configuration" },
        { "title":  "AWS configuration", "href":  "dynamic-provider-credentials/aws-configuration" },
        { "title":  "GCP configuration", "href":  "dynamic-provider-credentials/gcp-configuration" },
        { "title":  "Azure configuration", "href":  "dynamic-provider-credentials/azure-configuration" },
        { "title":  "Kubernetes configuration", "href":  "dynamic-provider-credentials/kubernetes-configuration" },
        { "title":  "HCP configuration", "href":  "dynamic-provider-credentials/hcp-configuration" },
        { "title":  "Manually generating workload identity tokens", "href":  "dynamic-provider-credentials/manual-generation" },
        { "title":  "Specifying multiple configurations", "href": "dynamic-provider-credentials/specifying-multiple-configurations"},
            {
        "title": "Vault-backed dynamic credentials",
              "routes": [
                { "title":  "Overview", "href":  "dynamic-provider-credentials/vault-backed" },
                { "title":  "AWS configuration", "href": "dynamic-provider-credentials/vault-backed/aws-configuration" },
                { "title":  "GCP configuration", "href": "dynamic-provider-credentials/vault-backed/gcp-configuration" },
                { "title":  "Azure configuration", "href": "dynamic-provider-credentials/vault-backed/azure-configuration" }
              ]
            },
            {
        "title": "HCP Vault secrets-backed dynamic credentials",
              "routes": [
                { "title":  "Overview", "href":  "dynamic-provider-credentials/hcp-vault-secrets-backed" },
                { "title":  "AWS configuration", "href": "dynamic-provider-credentials/hcp-vault-secrets-backed/aws-configuration" },
                { "title":  "GCP configuration", "href": "dynamic-provider-credentials/hcp-vault-secrets-backed/gcp-configuration" }
              ]
            }
          ]
        },
      {
        "title": "Cost estimation",
        "routes": [
          { "title": "Overview", "path": "workspaces/cost-estimation" },
          { "title": "AWS", "path": "workspaces/cost-estimation/aws" },
          { "title": "GCP", "path": "workspaces/cost-estimation/gcp" },
          { "title": "Azure", "path": "workspaces/cost-estimation/azure" }
        ]
      },
      {
        "title": "Terraform runs",
        "routes": [
          { "title": "Remote operations", "href": "run/remote-operations" },
          { "title": "Viewing and managing runs", "href": "run/manage" },
          { "title": "Run states and stages", "href": "run/states" },
          { "title": "Run modes and options", "href": "run/modes-and-options" },
          { "title": "UI/VCS-driven runs", "href": "run/ui" },
          { "title": "API-driven runs", "href": "run/api" },
          { "title": "CLI-driven runs", "href": "run/cli" },
          {
            "title": "The run environment",
            "href": "run/run-environment"
          },
          {
            "title": "Installing software",
            "href": "run/install-software"
          }
        ]
      },
      {
        "title": "Control state and plan file encryption",
          "routes": [
        { "title": "Overview", "path": "hold-your-own-key" },
        { "title": "How hold your own key works", "path": "hold-your-own-key/concepts" },
        { "title": "Configure and manage keys", "path": "hold-your-own-key/configure" }
    ]
      },
      {
        "title": "Integrations",
        "routes": [
          {
            "title": "Overview",
            "href": "integrations"
          },
          {
            "title": "Kubernetes operator",
            "routes": [
              {
                "title": "Overview",
                "href": "integrations/kubernetes"
              },
              {
                "title": "Setup",
                "href": "integrations/kubernetes/setup"
              },
              {
                "title": "API reference",
                "href": "integrations/kubernetes/api-reference"
              },
              {
                "title": "Annotations and labels",
                "href": "integrations/kubernetes/annotations-and-labels"
              },
              {
                "title": "Migration guide",
                "href": "integrations/kubernetes/ops-v2-migration"
              }
            ]
          },
          {
            "title": "ServiceNow integrations",
            "routes": [
              {
                "title": "Service catalog for Terraform",
                "routes": [
                  { "title": "Overview", "href": "integrations/service-now/service-catalog-terraform" },
                  {
                    "title": "Service catalog",
                    "href": "integrations/service-now/service-catalog-terraform/service-catalog-config"
                  },
                  {
                    "title": "Admin guide",
                    "href": "integrations/service-now/service-catalog-terraform/admin-guide"
                  },
                  {
                    "title": "Developer reference",
                    "href": "integrations/service-now/service-catalog-terraform/developer-reference"
                  },
                  {
                    "title": "Example customizations",
                    "href": "integrations/service-now/service-catalog-terraform/example-customizations"
                  },
                  {
                    "title": "Troubleshoot",
                    "href": "integrations/service-now/service-catalog-terraform/troubleshoot"
                  }
                ]
              },
              {
                "title": "Service graph connector for Terraform",
                "routes": [
                  {
                    "title": "Overview",
                    "href": "integrations/service-now/service-graph"
                  },
                  {
                    "title": "Setup",
                    "href": "integrations/service-now/service-graph/service-graph-setup"
                  },
                  {
                    "title": "Resource coverage",
                    "routes": [
                      {
                        "title": "Overview",
                        "href": "integrations/service-now/service-graph/resource-coverage"
                      },
                      {
                        "title": "AWS",
                        "href": "integrations/service-now/service-graph/resource-coverage/aws"
                      },
                      {
                        "title": "Azure",
                        "href": "integrations/service-now/service-graph/resource-coverage/azure"
                      },
                      {
                        "title": "GCP",
                        "href": "integrations/service-now/service-graph/resource-coverage/gcp"
                      },
                      {
                        "title": "vSphere",
                        "href": "integrations/service-now/service-graph/resource-coverage/vsphere"
                      }
                    ]
                  },
                  {
                    "title": "Customizations",
                    "href": "integrations/service-now/service-graph/customizations"
                  }
                ]
              }
            ]
          },
          {
            "title": "Splunk integration",
            "href": "integrations/splunk"
          },
          {
            "title": "Run tasks integration",
            "href": "integrations/run-tasks"
          },
          {
            "title": "AWS service catalog integration",
            "href": "integrations/aws-service-catalog"
          }
        ]
      }
    ]
  },
  {
  "title": "Use Stacks",
    "routes": [
  { "title": "Overview", "path": "stacks" },
      {
        "title": "Manage a Stack",
        "routes": [
          { "title": "Create a Stack", "path": "stacks/create" },
          { "title": "Configure a Stack", "path": "stacks/configure" },
          { "title": "Destroy a Stack", "path": "stacks/destroy" }
        ]
      },
  { "title": "State", "path": "stacks/state" },
  { "title": "Runs", "path": "stacks/runs" },
      {
        "title": "Deploy infrastructure",
        "routes": [
          { "title": "Configuration versions", "path": "stacks/deploy/configuration-versions" },
          { "title": "Review deployment runs", "path": "stacks/deploy/runs" }
        ]
      },
        {
        "title": "Configure variables",
          "routes": [
        { "title": "Overview", "href": "variables" },
            {
              "title": "Managing variables",
              "href": "variables/managing-variables"
            }
          ]
        },
      {
  "title": "Use dynamic provider credentials",
    "routes": [
      { "title":  "Overview", "href":  "dynamic-provider-credentials" },
      { "title":  "Workload identity tokens", "href":  "dynamic-provider-credentials/workload-identity-tokens" },
      { "title":  "Vault configuration", "href":  "dynamic-provider-credentials/vault-configuration" },
      { "title":  "AWS configuration", "href":  "dynamic-provider-credentials/aws-configuration" },
      { "title":  "GCP configuration", "href":  "dynamic-provider-credentials/gcp-configuration" },
      { "title":  "Azure configuration", "href":  "dynamic-provider-credentials/azure-configuration" },
      { "title":  "Kubernetes configuration", "href":  "dynamic-provider-credentials/kubernetes-configuration" },
      { "title":  "HCP configuration", "href":  "dynamic-provider-credentials/hcp-configuration" },
      { "title":  "Manually generating workload identity tokens", "href":  "dynamic-provider-credentials/manual-generation" },
      {
        "title": "Vault-backed dynamic credentials",
          "routes": [
            { "title":  "Overview", "href":  "dynamic-provider-credentials/vault-backed" },
            { "title":  "AWS configuration", "href": "dynamic-provider-credentials/vault-backed/aws-configuration" },
            { "title":  "GCP configuration", "href": "dynamic-provider-credentials/vault-backed/gcp-configuration" },
            { "title":  "Azure configuration", "href": "dynamic-provider-credentials/vault-backed/azure-configuration" }
          ]
      },
      {
        "title": "HCP Vault secrets-backed dynamic credentials",
          "routes": [
            { "title":  "Overview", "href":  "dynamic-provider-credentials/hcp-vault-secrets-backed" },
            { "title":  "AWS configuration", "href": "dynamic-provider-credentials/hcp-vault-secrets-backed/aws-configuration" },
            { "title":  "GCP configuration", "href": "dynamic-provider-credentials/hcp-vault-secrets-backed/gcp-configuration" }
          ]
        }
      ]
    }
    ]
  },
  {
  "title": "Recommended practices",
    "routes": [
  { "title": "Overview", "path": "recommended-practices" },
      {
        "title": "Part 1: Overview of our recommended workflow",
        "path": "recommended-practices/part1"
      },
      {
        "title": "Part 2: Evaluating your current provisioning practices",
        "path": "recommended-practices/part2"
      },
      {
        "title": "Part 3: How to evolve your provisioning practices",
        "path": "recommended-practices/part3"
      },
      {
        "title": "Part 3.1: From manual changes to semi-automation",
        "path": "recommended-practices/part3.1"
      },
      {
        "title": "Part 3.2: From semi-automation to infrastructure as code",
        "path": "recommended-practices/part3.2"
      },
      {
        "title": "Part 3.3: From infrastructure as code to collaborative infrastructure as code",
        "path": "recommended-practices/part3.3"
      },
      {
        "title": "Part 3.4: Advanced workflow improvements",
        "path": "recommended-practices/part3.4"
      }
    ]
  },
  { "divider": true },
  { "heading": "REFERENCE" },
    {
  "title": "API",
    "routes": [
      {
        "title": "API docs template",
        "path": "api-docs/_template",
        "hidden": true
      },
  { "title": "Overview", "path": "api-docs" },
  { "title": "Account", "path": "api-docs/account" },
      {
        "title": "Agent pools",
        "path": "api-docs/agents"
      },
  { "title": "Agent tokens", "path": "api-docs/agent-tokens" },
  { "title": "Applies", "path": "api-docs/applies" },
  { "title": "Audit trails", "path": "api-docs/audit-trails" },
      {
        "title": "Audit trails tokens",
        "path": "api-docs/audit-trails-tokens"
      },
  { "title": "Assessment results", "path": "api-docs/assessment-results" },
      {
        "title": "Change requests",
        "path": "api-docs/change-requests"
      },
      {
        "title": "Comments",
        "path": "api-docs/comments"
      },
      {
        "title": "Configuration versions",
        "path": "api-docs/configuration-versions"
      },
      {
        "title": "Cost estimates",
        "path": "api-docs/cost-estimates"
      },
  { "title": "Explorer", "path": "api-docs/explorer" },
  { "title": "Feature sets", "path": "api-docs/feature-sets" },
  { "title": "GitHub app installations", "path": "api-docs/github-app-installations"},
      {
        "title": "Hold your own key",
        "routes": [
          { "title": "Configurations", "path": "api-docs/hold-your-own-key/configurations" },
          { "title": "Key versions", "path": "api-docs/hold-your-own-key/key-versions" },
          { "title": "Encrypted data keys", "path": "api-docs/hold-your-own-key/encrypted-data-keys" },
          {
            "title": "OIDC configurations",
            "routes": [
              { "title": "Vault", "path": "api-docs/hold-your-own-key/oidc-configurations/vault" },
              { "title": "AWS", "path": "api-docs/hold-your-own-key/oidc-configurations/aws" },
              { "title": "Azure", "path": "api-docs/hold-your-own-key/oidc-configurations/azure" },
              { "title": "GCP", "path": "api-docs/hold-your-own-key/oidc-configurations/gcp" }
            ]
          }
        ]
      },
  { "title": "Invoices", "path": "api-docs/invoices" },
  { "title": "IP ranges", "path": "api-docs/ip-ranges" },
  { "title": "No-code provisioning", "path": "api-docs/no-code-provisioning"},
      {
        "title": "Notification configurations",
        "path": "api-docs/notification-configurations"
      },
  { "title": "OAuth clients", "path": "api-docs/oauth-clients" },
  { "title": "OAuth tokens", "path": "api-docs/oauth-tokens" },
  { "title": "Organizations", "path": "api-docs/organizations" },
      {
        "title": "Organization memberships",
        "path": "api-docs/organization-memberships"
      },
      {
        "title": "Organization tags",
        "path": "api-docs/organization-tags"
      },
      {
        "title": "Organization tokens",
        "path": "api-docs/organization-tokens"
      },
  { "title": "Plan exports", "path": "api-docs/plan-exports" },
  { "title": "Plans", "path": "api-docs/plans" },
  { "title": "Policies", "path": "api-docs/policies" },
  { "title": "Policy checks", "path": "api-docs/policy-checks" },
  { "title": "Policy evaluations", "path": "api-docs/policy-evaluations" },
  { "title": "Policy sets", "path": "api-docs/policy-sets" },
      {
        "title": "Policy set parameters",
        "path": "api-docs/policy-set-params"
      },
      {
        "title": "Private registry",
        "routes": [
          { "title": "Modules", "path": "api-docs/private-registry/modules" },
          { "title": "Manage module versions", "path": "api-docs/private-registry/manage-module-versions" },
          {
            "title": "Providers",
            "path": "api-docs/private-registry/providers"
          },
          {
            "title": "Private provider versions and platforms",
            "path": "api-docs/private-registry/provider-versions-platforms"
          },
          { "title": "GPG keys", "path": "api-docs/private-registry/gpg-keys" },
          { "title":  "Tests", "path":  "api-docs/private-registry/tests" }
        ]
      },
  { "title": "Projects", "path": "api-docs/projects" },
  { "title": "Project team access", "path": "api-docs/project-team-access" },
  { "title": "Reserved tag keys", "path":  "api-docs/reserved-tag-keys"},
  { "title": "Runs", "path": "api-docs/run" },
      {
        "title": "Run tasks",
        "routes": [
          { "title": "Run tasks", "path": "api-docs/run-tasks/run-tasks" },
          { "title": "Stages and results", "path": "api-docs/run-tasks/run-task-stages-and-results" },
          { "title": "Custom integration", "path": "api-docs/run-tasks/run-tasks-integration" }
        ]
      },
  { "title": "Run triggers", "path": "api-docs/run-triggers" },
  { "title": "SSH keys", "path": "api-docs/ssh-keys" },
      {
        "title": "State versions",
        "path": "api-docs/state-versions"
      },
      {
        "title": "State version outputs",
        "path": "api-docs/state-version-outputs"
      },
  { "title": "Subscriptions", "path": "api-docs/subscriptions" },
  { "title": "Stacks", "routes": [
    { "title": "Manage Stacks", "path": "api-docs/stacks" },
    { "title": "Configurations", "path": "api-docs/stacks/configurations" },
    { "title": "Deployments", "path": "api-docs/stacks/deployments" },
    { "title": "State", "path": "api-docs/stacks/states" }
    ]
  },
  { "title": "Team membership", "path": "api-docs/team-members" },
  { "title": "Team tokens", "path": "api-docs/team-tokens" },
  { "title": "Teams", "path": "api-docs/teams" },
  { "title": "User tokens", "path": "api-docs/user-tokens" },
  { "title": "Users", "path": "api-docs/users" },
  { "title": "Variables", "path": "api-docs/variables" },
      {
        "title": "Variable sets",
        "path": "api-docs/variable-sets"
      },
  { "title": "VCS events", "path": "api-docs/vcs-events" },
  { "title": "Workspaces", "path": "api-docs/workspaces" },
      {
        "title": "Workspace-specific variables",
        "path": "api-docs/workspace-variables"
      },
  { "title": "Workspace team access", "path": "api-docs/team-access" },
      {
        "title": "Workspace resources",
        "path": "api-docs/workspace-resources"
      },
      {
        "title": "Changelog",
        "path": "api-docs/changelog"
      },
      {
        "title": "Stability policy",
        "path": "api-docs/stability-policy"
      }
      ]
    },
  {
    "title": "System architecture",
    "routes": [
  { "title": "Overview", "path": "architectural-details" },
      {
        "title": "IP ranges",
        "path": "architectural-details/ip-ranges"
      },
      {
        "title": "Data security",
        "path": "architectural-details/data-security"
      },
      {
        "title": "Security model",
        "path": "architectural-details/security-model"
      }
    ]
  },
  { "divider": true },
  {
    "title": "HCP Terraform agents",
    "href": "/cloud-docs/agents"
  }
]<|MERGE_RESOLUTION|>--- conflicted
+++ resolved
@@ -32,319 +32,7 @@
   {
     "title": "Manage access and organizations",
     "routes": [
-<<<<<<< HEAD
-      {
-        "title": "API Docs template",
-        "path": "api-docs/_template",
-        "hidden": true
-      },
-      { "title": "Overview", "path": "api-docs" },
-      { "title": "Account", "path": "api-docs/account" },
-      {
-        "title": "Agent Pools",
-        "path": "api-docs/agents"
-      },
-      { "title": "Agent Tokens", "path": "api-docs/agent-tokens" },
-      { "title": "Applies", "path": "api-docs/applies" },
-      { "title": "Audit Trails", "path": "api-docs/audit-trails" },
-      {
-        "title": "Audit Trails Tokens",
-        "path": "api-docs/audit-trails-tokens"
-      },
-      { "title": "Assessment Results", "path": "api-docs/assessment-results" },
-      {
-        "title": "Change requests",
-        "path": "api-docs/change-requests"
-      },
-      {
-        "title": "Comments",
-        "path": "api-docs/comments"
-      },
-      {
-        "title": "Configuration Versions",
-        "path": "api-docs/configuration-versions"
-      },
-      {
-        "title": "Cost Estimates",
-        "path": "api-docs/cost-estimates"
-      },
-      { "title": "Explorer", "path": "api-docs/explorer" },
-      { "title": "Feature Sets", "path": "api-docs/feature-sets" },
-      { "title": "GitHub App Installations", "path": "api-docs/github-app-installations"},
-      {
-        "title": "Hold Your Own Key",
-        "routes": [
-          { "title": "Configurations", "path": "api-docs/hold-your-own-key/configurations" },
-          { "title": "Key Versions", "path": "api-docs/hold-your-own-key/key-versions" },
-          { "title": "Encrypted Data Keys", "path": "api-docs/hold-your-own-key/encrypted-data-keys" },
-          {
-            "title": "OIDC Configurations",
-            "routes": [
-              { "title": "Vault", "path": "api-docs/hold-your-own-key/oidc-configurations/vault" },
-              { "title": "AWS", "path": "api-docs/hold-your-own-key/oidc-configurations/aws" },
-              { "title": "Azure", "path": "api-docs/hold-your-own-key/oidc-configurations/azure" },
-              { "title": "GCP", "path": "api-docs/hold-your-own-key/oidc-configurations/gcp" }
-            ]
-          }
-        ]
-      },
-      { "title": "Invoices", "path": "api-docs/invoices" },
-      { "title": "IP Ranges", "path": "api-docs/ip-ranges" },
-      { "title": "No-Code Provisioning", "path": "api-docs/no-code-provisioning"},
-      {
-        "title": "Notification Configurations",
-        "path": "api-docs/notification-configurations"
-      },
-      { "title": "OAuth Clients", "path": "api-docs/oauth-clients" },
-      { "title": "OAuth Tokens", "path": "api-docs/oauth-tokens" },
-      { "title": "Organizations", "path": "api-docs/organizations" },
-      {
-        "title": "Organization Memberships",
-        "path": "api-docs/organization-memberships"
-      },
-      {
-        "title": "Organization Tags",
-        "path": "api-docs/organization-tags"
-      },
-      {
-        "title": "Organization Tokens",
-        "path": "api-docs/organization-tokens"
-      },
-      { "title": "Plan Exports", "path": "api-docs/plan-exports" },
-      { "title": "Plans", "path": "api-docs/plans" },
-      { "title": "Policies", "path": "api-docs/policies" },
-      { "title": "Policy Checks", "path": "api-docs/policy-checks" },
-      { "title": "Policy Evaluations", "path": "api-docs/policy-evaluations" },
-      { "title": "Policy Sets", "path": "api-docs/policy-sets" },
-      {
-        "title": "Policy Set Parameters",
-        "path": "api-docs/policy-set-params"
-      },
-      {
-        "title": "Private Registry",
-        "routes": [
-          { "title": "Modules", "path": "api-docs/private-registry/modules" },
-          { "title": "Manage Module Versions", "path": "api-docs/private-registry/manage-module-versions" },
-          {
-            "title": "Providers",
-            "path": "api-docs/private-registry/providers"
-          },
-          {
-            "title": "Private Provider Versions and Platforms",
-            "path": "api-docs/private-registry/provider-versions-platforms"
-          },
-          { "title": "GPG Keys", "path": "api-docs/private-registry/gpg-keys" },
-          { "title":  "Tests", "path":  "api-docs/private-registry/tests" }
-        ]
-      },
-      { "title": "Projects", "path": "api-docs/projects" },
-      { "title": "Project Team Access", "path": "api-docs/project-team-access" },
-      { "title": "Reserved Tag Keys", "path":  "api-docs/reserved-tag-keys"},
-      { "title": "Runs", "path": "api-docs/run" },
-      {
-        "title": "Run Tasks",
-        "routes": [
-          { "title": "Run Tasks", "path": "api-docs/run-tasks/run-tasks" },
-          { "title": "Stages and Results", "path": "api-docs/run-tasks/run-task-stages-and-results" },
-          { "title": "Custom Integration", "path": "api-docs/run-tasks/run-tasks-integration" }
-        ]
-      },
-      { "title": "Run Triggers", "path": "api-docs/run-triggers" },
-      { "title": "SSH Keys", "path": "api-docs/ssh-keys" },
-      {
-        "title": "State Versions",
-        "path": "api-docs/state-versions"
-      },
-      {
-        "title": "State Version Outputs",
-        "path": "api-docs/state-version-outputs"
-      },
-      { "title": "Subscriptions", "path": "api-docs/subscriptions" },
-      { "title": "Team Membership", "path": "api-docs/team-members" },
-      { "title": "Team Tokens", "path": "api-docs/team-tokens" },
-      { "title": "Teams", "path": "api-docs/teams" },
-      { "title": "User Tokens", "path": "api-docs/user-tokens" },
-      { "title": "Users", "path": "api-docs/users" },
-      { "title": "Variables", "path": "api-docs/variables" },
-      {
-        "title": "Variable Sets",
-        "path": "api-docs/variable-sets"
-      },
-      { "title": "VCS Events", "path": "api-docs/vcs-events" },
-      { "title": "Workspaces", "path": "api-docs/workspaces" },
-      {
-        "title": "Workspace-Specific Variables",
-        "path": "api-docs/workspace-variables"
-      },
-      { "title": "Workspace Team Access", "path": "api-docs/team-access" },
-      {
-        "title": "Workspace Resources",
-        "path": "api-docs/workspace-resources"
-      },
-      {
-        "title": "Changelog",
-        "path": "api-docs/changelog"
-      },
-      {
-        "title": "Stability Policy",
-        "path": "api-docs/stability-policy"
-      }
-    ]
-  },
-  {
-    "title": "Projects",
-    "routes": [
-      { "title": "Overview", "path": "projects" },
-      {
-        "title": "Manage Projects",
-        "path": "projects/manage"
-      },
-      { "title": "Best Practices", "path": "projects/best-practices" }
-    ]
-  },
-  {
-    "title": "Workspaces",
-    "routes": [
-      { "title": "Overview", "path": "workspaces" },
-      {
-        "title": "Create Workspaces",
-        "path": "workspaces/create"
-      },
-      {
-        "title": "Create tags",
-        "path": "workspaces/tags"
-      },
-      { "title":  "Browse workspaces", "path":  "workspaces/browse"},
-      { "title": "Explorer", "path": "workspaces/explorer" },
-      {
-        "title": "Change requests",
-        "routes": [
-          { "title": "Overview", "path": "workspaces/change-requests" },
-          {
-            "title": "Manage change requests",
-            "path": "workspaces/change-requests/manage"
-          }
-        ]
-      },
-      {
-        "title": "Terraform Configurations",
-        "path": "workspaces/configurations"
-      },
-      {
-        "title": "Import existing resources",
-        "path": "workspaces/import",
-        "badge": {
-          "text": "BETA",
-          "type": "outlined",
-          "color": "neutral"
-        }
-      },
-      {
-        "title": "Dynamic Provider Credentials",
-        "routes": [
-          { "title":  "Overview", "path":  "workspaces/dynamic-provider-credentials" },
-          { "title":  "Workload Identity Tokens", "path":  "workspaces/dynamic-provider-credentials/workload-identity-tokens" },
-          { "title":  "Vault Configuration", "path":  "workspaces/dynamic-provider-credentials/vault-configuration" },
-          { "title":  "AWS Configuration", "path":  "workspaces/dynamic-provider-credentials/aws-configuration" },
-          { "title":  "GCP Configuration", "path":  "workspaces/dynamic-provider-credentials/gcp-configuration" },
-          { "title":  "Azure Configuration", "path":  "workspaces/dynamic-provider-credentials/azure-configuration" },
-          { "title":  "Kubernetes Configuration", "path":  "workspaces/dynamic-provider-credentials/kubernetes-configuration" },
-          { "title":  "HCP Configuration", "path":  "workspaces/dynamic-provider-credentials/hcp-configuration" },
-          { "title":  "Manually Generating Workload Identity Tokens", "path":  "workspaces/dynamic-provider-credentials/manual-generation" },
-          { "title":  "Specifying Multiple Configurations", "path": "workspaces/dynamic-provider-credentials/specifying-multiple-configurations"},
-          {
-            "title": "Vault-Backed Dynamic Credentials",
-            "routes": [
-              { "title":  "Overview", "path":  "workspaces/dynamic-provider-credentials/vault-backed" },
-              { "title":  "AWS Configuration", "path": "workspaces/dynamic-provider-credentials/vault-backed/aws-configuration" },
-              { "title":  "GCP Configuration", "path": "workspaces/dynamic-provider-credentials/vault-backed/gcp-configuration" },
-              { "title":  "Azure Configuration", "path": "workspaces/dynamic-provider-credentials/vault-backed/azure-configuration" }
-            ]
-          },
-          {
-            "title": "HCP Vault Secrets-Backed Dynamic Credentials",
-            "routes": [
-              { "title":  "Overview", "path":  "workspaces/dynamic-provider-credentials/hcp-vault-secrets-backed" },
-              { "title":  "AWS Configuration", "path": "workspaces/dynamic-provider-credentials/hcp-vault-secrets-backed/aws-configuration" },
-              { "title":  "GCP Configuration", "path": "workspaces/dynamic-provider-credentials/hcp-vault-secrets-backed/gcp-configuration" }
-            ]
-          }
-        ]
-      },
-      {
-        "title": "Variables",
-        "routes": [
-          { "title": "Overview", "path": "workspaces/variables" },
-          {
-            "title": "Managing Variables",
-            "path": "workspaces/variables/managing-variables"
-          }
-        ]
-      },
-      { "title": "Health", "path": "workspaces/health" },
-      {
-        "title": "Settings",
-        "routes": [
-          { "title": "Overview", "path": "workspaces/settings" },
-          { "title": "VCS Connections", "path": "workspaces/settings/vcs" },
-          { "title": "Access", "path": "workspaces/settings/access" },
-          {
-            "title": "Notifications",
-            "path": "workspaces/settings/notifications"
-          },
-          {
-            "title": "SSH Keys for Modules",
-            "path": "workspaces/settings/ssh-keys"
-          },
-          {
-            "title": "Run Triggers",
-            "path": "workspaces/settings/run-triggers"
-          },
-          {
-            "title": "Run Tasks",
-            "path": "workspaces/settings/run-tasks"
-          },
-          {
-            "title": "Destruction and Deletion",
-            "path": "workspaces/settings/deletion"
-          }
-        ]
-      },
-      { "title": "Terraform State", "path": "workspaces/state" },
-      {
-        "title": "JSON Filtering",
-        "path": "workspaces/json-filtering"
-      },
-      { "title": "Best Practices", "path": "workspaces/best-practices"}
-    ]
-  },
-  {
-    "title": "Terraform Runs",
-    "routes": [
-      { "title": "Remote Operations", "path": "run/remote-operations" },
-      { "title": "Viewing and Managing Runs", "path": "run/manage" },
-      { "title": "Run States and Stages", "path": "run/states" },
-      { "title": "Run Modes and Options", "path": "run/modes-and-options" },
-      { "title": "UI/VCS-driven Runs", "path": "run/ui" },
-      { "title": "API-driven Runs", "path": "run/api" },
-      { "title": "CLI-driven Runs", "path": "run/cli" },
-      {
-        "title": "The Run Environment",
-        "path": "run/run-environment"
-      },
-      {
-        "title": "Installing Software",
-        "path": "run/install-software"
-      }
-    ]
-  },
-  {
-    "title": "Users, Teams, Organizations",
-    "routes": [
-      { "title": "Users", "path": "users-teams-organizations/users" },
-=======
   { "title": "Users", "path": "users-teams-organizations/users" },
->>>>>>> 2206fb6a
     {
   "title": "Teams",
         "routes": [
