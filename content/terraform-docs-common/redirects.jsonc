/**
 * Redirects in this file are intended to be for documentation content only. The redirects will be applied to developer.hashicorp.com.
 */
[
  // Redirects for Terraform Plugin Framework data handling expansion
  // - https://github.com/hashicorp/terraform-plugin-framework/pull/822
  {
    "source": "/terraform/plugin/framework/handling-data/conversion-rules",
    "destination": "/terraform/plugin/framework/handling-data/types",
    "permanent": true
  },
  {
    "source": "/terraform/plugin/framework/handling-data/custom-types",
    "destination": "/terraform/plugin/framework/handling-data/types/custom",
    "permanent": true
  },
  // Redirects for restructured Terraform Plugin Framework docs for GA release of the Framework
  // - https://github.com/hashicorp/terraform-plugin-framework/pull/554
  // - https://github.com/hashicorp/terraform-docs-common/pull/252
  {
    "source": "/terraform/plugin/which-sdk",
    "destination": "/terraform/plugin/framework-benefits",
    "permanent": true
  },
  {
    "source": "/terraform/plugin/framework/schemas",
    "destination": "/terraform/plugin/framework/handling-data/schemas",
    "permanent": true
  },
  {
    "source": "/terraform/plugin/framework/types",
    "destination": "/terraform/plugin/framework/handling-data/attributes",
    "permanent": true
  },
  {
    "source": "/terraform/plugin/framework/paths",
    "destination": "/terraform/plugin/framework/handling-data/paths",
    "permanent": true
  },
  {
    "source": "/terraform/plugin/framework/path-expressions",
    "destination": "/terraform/plugin/framework/handling-data/path-expressions",
    "permanent": true
  },
  {
    "source": "/terraform/plugin/framework/accessing-values",
    "destination": "/terraform/plugin/framework/handling-data/accessing-values",
    "permanent": true
  },
  {
    "source": "/terraform/plugin/framework/writing-state",
    "destination": "/terraform/plugin/framework/handling-data/writing-state",
    "permanent": true
  },
  {
    "source": "/terraform/cloud-docs/workspaces/naming",
    "destination": "/terraform/cloud-docs/workspaces/creating",
    "permanent": true
  },
  // Moving TF Plugin Development best practice info
  // - https://github.com/hashicorp/terraform-plugin-sdk/issues/1151
  {
    "source": "/terraform/plugin/sdkv2/best-practices/other-languages",
    "destination": "/terraform/plugin/best-practices/provider-code",
    "permanent": true
  },
  {
    "source": "/terraform/plugin/sdkv2/best-practices/testing",
    "destination": "/terraform/plugin/testing/testing-patterns",
    "permanent": true
  },
  {
    "source": "/terraform/plugin/sdkv2/best-practices/versioning",
    "destination": "/terraform/plugin/best-practices/versioning",
    "permanent": true
  },
  {
    "source": "/terraform/plugin/sdkv2/best-practices/sensitive-state",
    "destination": "/terraform/plugin/best-practices/sensitive-state",
    "permanent": true
  },
  {
    "source": "/terraform/plugin/sdkv2/best-practices/depending-on-providers",
    "destination": "/terraform/plugin/best-practices/interacting-with-providers",
    "permanent": true
  },
  {
    "source": "/terraform/plugin/sdkv2/best-practices/naming",
    "destination": "/terraform/plugin/best-practices/naming",
    "permanent": true
  },
  {
    "source": "/terraform/plugin/hashicorp-provider-design-principles",
    "destination":
      "/terraform/plugin/best-practices/hashicorp-provider-design-principles",
    "permanent": true
  },
  // Redirects for the ServiceNow Service Catalog for Terraform
  // - https://github.com/hashicorp/terraform-docs-common/pull/375
  {
    "source": "/terraform/cloud-docs/integrations/service-now",
    "destination":
      "/terraform/cloud-docs/integrations/service-now/service-catalog-terraform",
    "permanent": true
  },
  {
    "source":
      "/terraform/cloud-docs/integrations/service-now/service-catalog-config",
    "destination":
      "/terraform/cloud-docs/integrations/service-now/service-catalog-terraform/service-catalog-config",
    "permanent": true
  },
  {
    "source": "/terraform/cloud-docs/integrations/service-now/admin-guide",
    "destination":
      "/terraform/cloud-docs/integrations/service-now/service-catalog-terraform/admin-guide",
    "permanent": true
  },
  {
    "source":
      "/terraform/cloud-docs/integrations/service-now/developer-reference",
    "destination":
      "/terraform/cloud-docs/integrations/service-now/service-catalog-terraform/developer-reference",
    "permanent": true
  },
  {
    "source":
      "/terraform/cloud-docs/integrations/service-now/example-customizations",
    "destination":
      "/terraform/cloud-docs/integrations/service-now/service-catalog-terraform/example-customizations",
    "permanent": true
  },
  // Redirect to integrate both Flex and PAYG TFC documentation
  // - https://github.com/hashicorp/terraform-docs-common/pull/399
  {
    "source": "/terraform/cloud-docs/overview/change-plan",
    "destination": "/terraform/cloud-docs/overview/activate-payg",
    "permanent": true
  },
  // Fix K8s file format to match style guide
  // https://github.com/hashicorp/terraform-docs-common/pull/420/files
  {
    "source":
      "/terraform/cloud-docs/integrations/kubernetes/k8s-ops-v2-migration",
    "destination":
      "/terraform/cloud-docs/integrations/kubernetes/ops-v2-migration",
    "permanent": true
  },
  // Bitbucket Server Deprecation
  {
    "source": "/terraform/cloud-docs/vcs/bitbucket-server",
    "destination": "/terraform/cloud-docs/vcs/bitbucket-data-center",
    "permanent": true
  },
  // Dedicated projects UI
  {
    "source": "/terraform/cloud-docs/workspaces/organize-workspaces-with-projects",
    "destination": "/terraform/cloud-docs/projects/managing",
    "permanent": true
  },
  // Style guide relocation
  {
    "source": "/terraform/language/syntax/style",
    "destination": "/terraform/language/style",
    "permanent": true
  },
  // HCP Terraform rebranding
  {
    "source": "/terraform/cloud-docs/overview/estimate-terraform-cloud-cost",
    "destination": "/terraform/cloud-docs/overview/estimate-hcp-terraform-cost",
    "permanent": true
  },
  {
    "source": "/terraform/language/settings/terraform-cloud",
    "destination": "/terraform/language/settings/cloud",
    "permanent": true
  },
  {
    "source": "/terraform/cdktf/create-and-deploy/terraform-cloud",
    "destination": "/terraform/cdktf/create-and-deploy/hcp-terraform",
    "permanent": true
  },
  //verified -> partner
  {
    "source": "/terraform/cloud-docs/modules/verified",
    "destination": "/terraform/cloud-docs/modules/partner",
    "permanent": true
  },
  //Azure AD -> Microsoft Entra ID
  {
    "source": "/terraform/cloud-docs/users-teams-organizations/single-sign-on/azure-ad",
    "destination": "/terraform/cloud-docs/users-teams-organizations/single-sign-on/entra-id",
    "permanent": true
  },
// Reorg terraform block reference
  {
    "source": "/terraform/language/settings/cloud",
    "destination": "/terraform/language/terraform",
    "permanent": true
  },
  {
    "source": "/terraform/language/settings",
    "destination": "/terraform/language/terraform",
    "permanent": true
  },
  {
    "source": "/terraform/language/settings/backends/configuration",
    "destination": "/terraform/language/backend",
    "permanent": true
  },
  {
    "source": "/terraform/language/:version(v1\\.(?:7|8|9|10|11|12|13)\\.x)/settings/backends/configuration",
    "destination": "/terraform/language/backend",
    "permanent": true
  },
  {
    "source": "/terraform/language/settings/backends/:slug*",
    "destination": "/terraform/language/backend/:slug*",
    "permanent": true
  },
  {
    "source": "/terraform/cli/cloud/migrating",
    "destination": "/terraform/cli/cloud/settings",
    "permanent": true
  },
  {
    "source": "/terraform/cloud-docs/projects/managing",
    "destination": "/terraform/cloud-docs/projects/manage"
  },
  {
    "source": "/terraform/cloud-docs/workspaces/creating",
    "destination": "/terraform/cloud-docs/workspaces/create"
  },
  // Stacks links
  {
    "source": "/terraform/cloud-docs/stacks/review-plans",
    "destination": "/terraform/cloud-docs/stacks/deploy/plans",
    "permanent": true
  },
  {
    "source": "/terraform/cloud-docs/stacks/deploy/conditions",
    "destination": "/terraform/language/stacks/deploy/conditions",
    "permanent": true
  },
  // Policy enforcement changes related to pre-written Sentinel policies
  {
    "source": "/terraform/cloud-docs/policy-enforcement/sentinel",
    "destination": "/terraform/cloud-docs/policy-enforcement/define-policies/custom-sentinel",
    "permanent": true
  },
  {
    "source": "/terraform/cloud-docs/policy-enforcement/define-policies/sentinel",
    "destination": "/terraform/cloud-docs/policy-enforcement/define-policies/custom-sentinel",
    "permanent": true
  },
  {
    "source": "/terraform/cloud-docs/policy-enforcement/opa",
    "destination": "/terraform/cloud-docs/policy-enforcement/define-policies/opa",
    "permanent": true
  },
  {
    "source": "/terraform/cloud-docs/policy-enforcement/sentinel/vcs",
    "destination": "/terraform/cloud-docs/policy-enforcement/manage-policy-sets/sentinel-vcs",
    "permanent": true
  },
  {
    "source": "/terraform/cloud-docs/policy-enforcement/opa/vcs",
    "destination": "/terraform/cloud-docs/policy-enforcement/manage-policy-sets/opa-vcs",
    "permanent": true
  },
  {
    "source": "/terraform/cloud-docs/policy-enforcement/policy-results",
    "destination": "/terraform/cloud-docs/policy-enforcement/view-results",
    "permanent": true
  },
  {
    "source": "/terraform/cloud-docs/policy-enforcement/sentinel/json",
    "destination": "/terraform/cloud-docs/policy-enforcement/view-results/json",
    "permanent": true
  },
  {
    "source": "/terraform/cloud-docs/policy-enforcement/sentinel/mock",
    "destination": "/terraform/cloud-docs/policy-enforcement/test-sentinel",
    "permanent": true
  },
  {
    "source": "/terraform/cloud-docs/policy-enforcement/sentinel/import/:slug",
    "destination": "/terraform/cloud-docs/policy-enforcement/import-reference/:slug",
    "permanent": true
  },
      // Relocate pre-written Sentinel policies topic
  {
    "source": "/terraform/cloud-docs/policy-enforcement/define-policies/prewritten-sentinel",
    "destination": "/terraform/cloud-docs/policy-enforcement/prewritten-sentinel",
    "permanent": true
  },
  // Consolidate install instructions
  {
    "source": "/terraform/cli/install/apt",
    "destination": "/terraform/install",
    "permanent": true
  },
  {
    "source": "/terraform/cli/install/yum",
    "destination": "/terraform/install",
    "permanent": true
  },
  {
    "source": "/terraform/cloud-docs/overview/migrate-teams-standard",
    "destination": "/terraform/cloud-docs/overview",
    "permanent": true
  },
  // Update tools section
  {
    "source": "/terraform/docs/terraform-tools",
    "destination": "/terraform/docs/tools",
    "permanent": true
  },
<<<<<<< HEAD
  // Moving resource configuration content
  {
    "source": "/terraform/language/resources/syntax",
    "destination": "/terraform/language/block/resource",
    "permanent": true
  },
  {
    "source": "/terraform/language/resources/behavior",
    "destination": "/terraform/language/resources",
=======
  // Refactor provisioners
  {
    "source": "/terraform/language/resources/provisioners/:slug",
    "destination": "/terraform/language/resources/provisioners", 
>>>>>>> e0ef096b
    "permanent": true
  },
  // Moving ephemeral up for 1.11 and 1.12
  {
    "source": "/terraform/language/resources/ephemeral/reference",
    "destination": "/terraform/language/ephemeral",
    "permanent": true
  },
  // Moving ephemeral up for 1.10 because it had an old URL
  {
    "source": "terraform/language/v1.10.x/resources/ephemeral",
    "destination": "/terraform/language/v1.10.x/ephemeral",
    "permanent": true
  },
  // Moving modules syntax and source content to dedicated module block reference page
  {
    "source": "/terraform/language/modules/syntax",
    "destination": "/terraform/language/block/module",
    "permanent": true
  },
  {
    "source": "/terraform/language/modules/module-blocks",
    "destination": "/terraform/language/block/module",
    "permanent": true
  },
  {
    "source": "/terraform/language/modules/source",
    "destination": "/terraform/language/block/module",
    "permanent": true
  },
  // Moving meta-arguments content to dedicated meta-arguments reference page
  {
    "source": "/terraform/language/meta-arguments/:slug",
    "destination": "/terraform/language/meta-arguments",
    "permanent": true
  },
  // Terraform migrate docs moved to their own docs set
  {
    "source": "/terraform/cloud-docs/migrate/tf-migrate",
    "destination": "/terraform/migrate",
    "permanent": true
  },
  {
    "source": "/terraform/cloud-docs/migrate/tf-migrate/reference/prepare",
    "destination": "/terraform/migrate/reference/prepare",
    "permanent": true
  },
  {
    "source": "/terraform/cloud-docs/migrate/tf-migrate/reference/execute",
    "destination": "/terraform/migrate/reference/execute",
    "permanent": true
  },
  {
    "source": "/terraform/cloud-docs/migrate/tf-migrate/reference/configuration",
    "destination": "/terraform/migrate/reference/configuration",
    "permanent": true
  }
// Refactor provisioners
{
  "source": "/terraform/language/resources/provisioners/:slug",
  "destination": "/terraform/language/resources/provisioners", 
  "permanent": true
}
]<|MERGE_RESOLUTION|>--- conflicted
+++ resolved
@@ -316,7 +316,6 @@
     "destination": "/terraform/docs/tools",
     "permanent": true
   },
-<<<<<<< HEAD
   // Moving resource configuration content
   {
     "source": "/terraform/language/resources/syntax",
@@ -326,12 +325,12 @@
   {
     "source": "/terraform/language/resources/behavior",
     "destination": "/terraform/language/resources",
-=======
+    "permanent": true
+  },
   // Refactor provisioners
   {
     "source": "/terraform/language/resources/provisioners/:slug",
     "destination": "/terraform/language/resources/provisioners", 
->>>>>>> e0ef096b
     "permanent": true
   },
   // Moving ephemeral up for 1.11 and 1.12
@@ -389,10 +388,4 @@
     "destination": "/terraform/migrate/reference/configuration",
     "permanent": true
   }
-// Refactor provisioners
-{
-  "source": "/terraform/language/resources/provisioners/:slug",
-  "destination": "/terraform/language/resources/provisioners", 
-  "permanent": true
-}
 ]