--- conflicted
+++ resolved
@@ -316,47 +316,17 @@
     "destination": "/terraform/docs/tools",
     "permanent": true
   },
-<<<<<<< HEAD
-// Moving ephemeral up for 1.11 and 1.12
-{
-  "source": "/terraform/language/resources/ephemeral/reference",
-  "destination": "/terraform/language/ephemeral",
-  "permanent": true
-},
-// Moving ephemeral up for 1.10 because it had an old URL
-{
-  "source": "terraform/language/v1.10.x/resources/ephemeral",
-  "destination": "/terraform/language/v1.10.x/ephemeral",
-  "permanent": true
-},
-// Moving modules syntax and source content to dedicated module block reference page
-{
-  "source": "/terraform/language/modules/syntax",
-  "destination": "/terraform/language/block/module",
-  "permanent": true
-},
-{
-  "source": "/terraform/language/modules/module-blocks",
-  "destination": "/terraform/language/block/module",
-  "permanent": true
-},
-{
-  "source": "/terraform/language/modules/source",
-  "destination": "/terraform/language/block/module",
-  "permanent": true
-},
-// Moving resource configuration content
-{
-  "source": "/terraform/language/resources/syntax",
-  "destination": "/terraform/language/block/resource",
-  "permanent": true
-},
-{
-  "source": "/terraform/language/resources/behavior",
-  "destination": "/terraform/language/resources",
-  "permanent": true
-},
-=======
+  // Moving resource configuration content
+  {
+    "source": "/terraform/language/resources/syntax",
+    "destination": "/terraform/language/block/resource",
+    "permanent": true
+  },
+  {
+    "source": "/terraform/language/resources/behavior",
+    "destination": "/terraform/language/resources",
+    "permanent": true
+  },
   // Moving ephemeral up for 1.11 and 1.12
   {
     "source": "/terraform/language/resources/ephemeral/reference",
@@ -412,5 +382,4 @@
     "destination": "/terraform/migrate/reference/configuration",
     "permanent": true
   }
->>>>>>> 116a2d35
 ]