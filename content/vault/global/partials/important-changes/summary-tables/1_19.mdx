--- conflicted
+++ resolved
@@ -39,8 +39,5 @@
 1.19.0 | 1.19.4 | **Yes**    | Enterprise | [External Enterprise plugins cannot run on a standby node when it becomes active](/vault/docs/v1.19.x/updates/important-changes#external-ent-plugins)
 1.19.0 | 1.19.1 | Upgrade    | All        | [Vault log file missing subsystem logs](/vault/docs/v1.19.x/updates/important-changes#missing-logs)
 1.19.1 | 1.19.4 | **Yes**    | All        | [Azure authN fails to authenticate Uniform VMSS instances](/vault/docs/v1.19.x/updates/important-changes#azure-vmss)
-<<<<<<< HEAD
-1.17.3 | 1.18.5 | No.        | Enterprise | [Secrets sync SSRF protection may block private endpoints](/vault/docs/v1.19.x/updates/important-changes#ssrf-block-endpoint)
-=======
 1.18.4 | No     | **Yes**    | All        | [Failing credential refresh for Snowflake DB secrets engine key pair authentication](/vault/docs/v1.19.x/updates/important-changes#snowflake-keypair-refresh)
->>>>>>> 5962a933
+1.17.3 | 1.18.5 | No.        | Enterprise | [Secrets sync SSRF protection may block private endpoints](/vault/docs/v1.19.x/updates/important-changes#ssrf-block-endpoint)