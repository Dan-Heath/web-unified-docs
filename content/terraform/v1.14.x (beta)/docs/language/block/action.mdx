--- conflicted
+++ resolved
@@ -193,34 +193,21 @@
 
 ### Define an action 
 
-<<<<<<< HEAD
-The following example adds an `aws_lambda_invoke` action. You  can invoke an action using the CLI or configure Terraform to invoke the action during a resource lifecycle state. Refer to [Invoke an action](/terraform/language/invoke-actions) for instructions on how to invoke actions.
-
-=======
-The following example adds an `aws_lambda_invoke` action. You can invoke an action using the CLI or configure Terraform to invoke the action during a resource lifecycle state.
->>>>>>> b1ebbf65
-
-```hcl
-action "aws_lambda_invoke" "example" {
-  config {
-<<<<<<< HEAD
+The following example adds an `aws_lambda_invoke` action. You can invoke an action using the CLI or configure Terraform to invoke the action during a resource lifecycle state. Refer to [Invoke an action](/terraform/language/invoke-actions) for instructions on how to invoke actions.
+
+```hcl
+action "aws_lambda_invoke" "example" {
+  config {
     function_name = "123456789012:function:my-function:1"
-=======
-    function_name = "my_function"
->>>>>>> b1ebbf65
-    payload = jsonencode({
-      key1 = "value1"
-      key2 = "value2"
-    })
-  }
-}
-```
-
-<<<<<<< HEAD
+    payload = jsonencode({
+      key1 = "value1"
+      key2 = "value2"
+    })
+  }
+}
+```
+
 The `function_name` argument must reference an existing AWS Lambda function by name or ARN. Refer to the [`aws_lambda_invoke` documentation](https://registry.terraform.io/providers/hashicorp/aws/6.14.1/docs/actions/lambda_invoke) for details.
-=======
-The value of the `function_name` argument must be defined elsewhere in the configuration. The argument is available in the AWS `lambda_function` resource. Refer to the [AWS provider documentation](https://registry.terraform.io/providers/hashicorp/aws/6.14.0/docs/resources/lambda_function#basic-function-with-nodejs) for information about  provisioning an AWS Lambda function.
->>>>>>> b1ebbf65
 
 ### Select an alternate provider configuration
 
