[
  { "heading": "Terraform Language" },
  { "title": "Overview", "path": "" },
  {
    "title": "Attributes as Blocks - Configuration Language",
    "path": "attr-as-blocks",
    "hidden": true
  },
  {
    "title": "Style guide",
    "path": "style"
  },
  {
    "title": "Syntax",
    "routes": [
      { "title": "Overview", "path": "syntax" },
      {
        "title": "Configuration syntax",
        "path": "syntax/configuration"
      },
      {
        "title": "JSON configuration syntax",
        "path": "syntax/json"
      }
    ]
  },
  {
    "title": "Files and configuration structure",
    "routes": [
      { "title": "Overview", "path": "files" },
      { "title": "Override files", "path": "files/override" },
      { "title": "Dependency lock file", "path": "files/dependency-lock" },
      { "title": "Test files", "path": "files/tests" },
      { "title": "Query files", "path": "files/tfquery" },
      { "title": "Stack files", "path": "files/stack" }
    ]
  },
  {
    "title": "Install providers",
    "routes": [
      { "title": "Overview", "path": "providers" },
      {
        "title": "Provider requirements",
        "path": "providers/requirements"
      },
      {
        "title": "Dependency lock file",
        "href": "/language/files/dependency-lock"
      }
    ]
  },
  {
    "title": "Create and manage resources",
    "routes": [
      { "title": "Overview", "path": "resources" },
      { "title": "Configure a resource", "path": "resources/configure" },
      { "title": "Destroy a resource", "path": "resources/destroy" }
    ]
  },
  {
    "title": "Set configuration parameters",
    "path": "parameterize",
    "alias": "variables, outputs, locals"
  },
    {
    "title": "Manage sensitive data",
    "routes": [
      {
        "title": "Overview",
        "path": "manage-sensitive-data"
      },
      {
        "title": "Ephemeral values in resources",
        "path": "manage-sensitive-data/ephemeral"
      },
      {
        "title": "Use temporary write-only arguments",
        "path": "manage-sensitive-data/write-only",
        "alias": "write only"
      }
    ]
  },
  { "title": "Query infrastructure data", "path": "data-sources", "alias": "data sources" },
  {
    "title": "Build and use modules",
    "routes": [
      { "title": "Overview", "path": "modules" },
      { "title":"Use modules", "path": "modules/configuration" },
      {
        "title": "Develop modules",
        "routes": [
          { "title": "Overview", "path": "modules/develop" },
          {
            "title": "Standard module structure",
            "path": "modules/develop/structure"
          },
          {
            "title": "Providers within modules",
            "path": "modules/develop/providers"
          },
          {
            "title": "Best practices for composing modules",
            "path": "modules/develop/composition"
          },
          {
            "title": "Publish modules",
            "path": "modules/develop/publish"
          },
          {
            "title": "Refactor modules",
            "path": "modules/develop/refactoring"
          }
        ]
      }
    ]
  },
    {
    "title": "Manage state",
    "routes": [
      { "title": "Overview", "path": "state" },
      { "title": "Purpose", "path": "state/purpose" },
      {
        "title": "Manage state in remote backends",
        "path": "state/backends"
      },
      {
        "title": "Refactor state",
        "path": "state/refactor"
      },
      { "title": "Remove a resource from state", "path": "state/remove" },
      { "title": "Locking", "path": "state/locking" },
      { "title": "Workspaces", "path": "state/workspaces" },
      { "title": "Remote state", "path": "state/remote" }
    ]
  },
  {
    "title": "Store state remotely",
    "routes": [
      {
        "title": "Overview",
        "path": "backend"
      },
      {
        "title": "local",
        "path": "backend/local"
      },
      {
        "title": "remote",
        "path": "backend/remote"
      },
      {
        "title": "azurerm",
        "path": "backend/azurerm"
      },
      {
        "title": "consul",
        "path": "backend/consul"
      },
      {
        "title": "cos",
        "path": "backend/cos"
      },
      {
        "title": "gcs",
        "path": "backend/gcs"
      },
      {
        "title": "http",
        "path": "backend/http"
      },
      {
        "title": "Kubernetes",
        "path": "backend/kubernetes"
      },
      {
        "title": "oci",
        "path": "backend/oci"
      },
      {
        "title": "oss",
        "path": "backend/oss"
      },
      {
        "title": "pg",
        "path": "backend/pg"
      },
      {
        "title": "s3",
        "path": "backend/s3"
      }
    ]
  },
  {
      "title": "Import existing resources",
      "routes": [
        { "title": "Overview", "path": "import"},
        {
          "title": "Import resources in bulk",
          "path": "import/bulk"
        },
         { "title": "Import a single resource", "path": "import/single-resource" },
         {
           "title": "Generate configuration for single imports",
           "path": "import/generating-configuration"
        }
    ]
  },
  {
    "title": "Test and validate configuration",
    "routes": [
     { "title": "Validate your configuration", "path": "validate" },
       {
        "title": "Test your configuration",
        "routes": [
          {
            "title": "Overview",
            "path": "tests"
          },
          {
            "title": "Mocks",
            "path": "tests/mocking"
          }
        ]
      }
    ]
  },
  {
    "title": "Manage infrastructure at scale with Stacks",
    "routes": [
      { "title": "Overview", "path": "stacks",  "alias": "stacks"},
      { "title": "Update from beta to general availability", "path": "stacks/update-GA" },
      { "title": "Use cases", "path": "stacks/use-cases" },
      { "title": "Design a Stack", "path": "stacks/design" },
      {
        "title": "Create a Stack",
        "routes": [
          { "title": "Define configuration", "path": "stacks/component/config" },
          { "title": "Declare providers", "path": "stacks/component/declare-providers" },
          { "title": "Manage components", "path": "stacks/component/manage" }
        ]
      },
      {
        "title": "Define deployments",
        "routes": [
          { "title": "Define configuration", "path": "stacks/deploy/config" },
          { "title": "Set conditions for deployment runs", "path": "stacks/deploy/conditions" },
          { "title": "Authenticate a Stack", "path": "stacks/deploy/authenticate" },
          { "title": "Pass data from one Stack to another", "path": "stacks/deploy/pass-data" }
        ]
      }
    ]
  },
  {
<<<<<<< HEAD
    "title": "Invoke actions",
    "path": "invoke-actions"
  },
  {
    "title": "Perform post-apply operations",
=======
    "title": "Use provisioners for post-apply operations",
>>>>>>> 2206fb6a
    "path": "provisioners",
    "alias": "provisioners"
  },
  {
    "title": "Upgrade to Terraform v1.12",
    "path": "upgrade-guides"
  },
  {
    "title": "v1.x Compatibility promises",
    "path": "v1-compatibility-promises"
  },
  { "divider": true },
  { "heading": "REFERENCE" },
  {
    "title": "Configuration blocks",
    "routes": [
      {
        "title": "action",
        "path": "block/action"
      },
      {
        "title": "check",
        "path": "block/check"
      },
      {
        "title": "data",
        "path": "block/data"
      },
      {
        "title": "ephemeral",
        "path": "block/ephemeral"
      },
      {
        "title": "import",
        "path": "block/import"
      },
      {
        "title": "locals",
        "path": "block/locals"
      },
      {
        "title": "module",
        "path": "block/module"
      },
      {
        "title": "moved",
        "path": "block/moved"
      },
      {
        "title": "output",
        "path": "block/output"
      },
      {
        "title": "provider",
        "path": "block/provider"
      },
      {
        "title": "removed",
        "path": "block/removed"
      },
      {
        "title": "resource",
        "path": "block/resource"
      },
      {
        "title": "terraform",
        "path": "block/terraform"
      },
      {
        "title": "variable",
        "path": "block/variable"
      }
    ]
  },
{
    "title": "Stack blocks",
    "routes": [
      { "title": "Component configuration", "routes": [
        { "title": "Overview", "path": "block/stack/tfcomponent" },
        { "title": "component", "path": "block/stack/tfcomponent/component" },
        { "title": "required_providers", "path": "block/stack/tfcomponent/required_providers" },
        { "title": "provider", "path": "block/stack/tfcomponent/provider" },
        { "title": "variable", "path": "block/stack/tfcomponent/variable" },
        { "title": "output", "path": "block/stack/tfcomponent/output" },
        { "title": "removed", "path": "block/stack/tfcomponent/removed" },
        { "title": "locals", "href": "block/locals" }
      ]
      },
      { "title": "Deployment configuration", "routes": [
        { "title": "Overview", "path": "block/stack/tfdeploy" },
        { "title": "deployment", "path": "block/stack/tfdeploy/deployment" },
        { "title": "deployment_group", "path": "block/stack/tfdeploy/deployment_group" },
        { "title": "deployment_auto_approve", "path": "block/stack/tfdeploy/deployment_auto_approve" },
        { "title": "identity_token", "path": "block/stack/tfdeploy/identity_token" },
        { "title": "store", "path": "block/stack/tfdeploy/store" },
        { "title": "publish_output", "path": "block/stack/tfdeploy/publish_output" },
        { "title": "upstream_input", "path": "block/stack/tfdeploy/upstream_input" },
        {
          "title": "locals",
          "href": "block/locals"
        }
      ]
      }
    ]
    },
  {
    "title": "Query blocks",
    "routes": [
      {
        "title": "list",
        "path": "block/tfquery/list",
        "badge": {
          "text": "BETA",
          "type": "outlined",
          "color": "neutral"
        }
      },
      {
        "title": "locals",
        "href": "/language/block/locals"
      },
      {
        "title": "provider",
        "href": "/language/block/provider"
      },
      {
        "title": "variable",
        "href": "/language/block/variable"
      }
    ]
  },
  {
    "title": "Meta-arguments",
    "path": "meta-arguments"
  },
  {
    "title": "Built-in resources",
    "routes": [
      {
        "title": "<code>terraform_data</code> resource reference",
        "path": "resources/terraform-data"

      },
      {
        "title": "The <code>terraform_remote_state</code> data source",
        "path": "state/remote-state-data"
      }
    ]
  },
   {
    "title": "Expressions",
    "routes": [
      { "title": "Overview", "path": "expressions" },
      { "title": "Types and values", "path": "expressions/types" },
      {
        "title": "Strings and templates",
        "path": "expressions/strings"
      },
      {
        "title": "References to values",
        "path": "expressions/references"
      },
      { "title": "Operators", "path": "expressions/operators" },
      {
        "title": "Function calls",
        "path": "expressions/function-calls"
      },
      {
        "title": "Conditional expressions",
        "path": "expressions/conditionals"
      },
      { "title": "For expressions", "path": "expressions/for" },
      {
        "title": "Splat expressions",
        "path": "expressions/splat"
      },

      {
        "title": "Dynamic blocks",
        "path": "expressions/dynamic-blocks"
      },
      {
        "title": "Type constraints",
        "path": "expressions/type-constraints"
      },
      {
        "title": "Version constraints",
        "path": "expressions/version-constraints"
      }
    ]
  },
  {
    "title": "Functions",
    "routes": [
      { "title": "Overview", "path": "functions" },
      {
        "title": "Numeric functions",
        "routes": [
          { "title": "<code>abs</code>", "href": "/language/functions/abs" },
          { "title": "<code>ceil</code>", "href": "/language/functions/ceil" },
          {
            "title": "<code>floor</code>",
            "href": "/language/functions/floor"
          },
          { "title": "<code>log</code>", "href": "/language/functions/log" },
          { "title": "<code>max</code>", "href": "/language/functions/max" },
          { "title": "<code>min</code>", "href": "/language/functions/min" },
          {
            "title": "<code>parseint</code>",
            "href": "/language/functions/parseint"
          },
          { "title": "<code>pow</code>", "href": "/language/functions/pow" },
          {
            "title": "<code>signum</code>",
            "href": "/language/functions/signum"
          }
        ]
      },
      {
        "title": "String functions",
        "routes": [
          {
            "title": "<code>chomp</code>",
            "href": "/language/functions/chomp"
          },
          {
            "title": "<code>endswith</code>",
            "href": "/language/functions/endswith"
          },
          {
            "title": "<code>format</code>",
            "href": "/language/functions/format"
          },
          {
            "title": "<code>formatlist</code>",
            "href": "/language/functions/formatlist"
          },
          {
            "title": "<code>indent</code>",
            "href": "/language/functions/indent"
          },
          { "title": "<code>join</code>", "href": "/language/functions/join" },
          {
            "title": "<code>lower</code>",
            "href": "/language/functions/lower"
          },
          {
            "title": "<code>regex</code>",
            "href": "/language/functions/regex"
          },
          {
            "title": "<code>regexall</code>",
            "href": "/language/functions/regexall"
          },
          {
            "title": "<code>replace</code>",
            "href": "/language/functions/replace"
          },
          {
            "title": "<code>split</code>",
            "href": "/language/functions/split"
          },
          {
            "title": "<code>startswith</code>",
            "href": "/language/functions/startswith"
          },
          {
            "title": "<code>strcontains</code>",
            "href": "/language/functions/strcontains"
          },
          {
            "title": "<code>strrev</code>",
            "href": "/language/functions/strrev"
          },
          {
            "title": "<code>substr</code>",
            "href": "/language/functions/substr"
          },
          {
            "title": "<code>templatestring</code>",
            "href": "/language/functions/templatestring"
          },
          {
            "title": "<code>title</code>",
            "href": "/language/functions/title"
          },
          { "title": "<code>trim</code>", "href": "/language/functions/trim" },
          {
            "title": "<code>trimprefix</code>",
            "href": "/language/functions/trimprefix"
          },
          {
            "title": "<code>trimsuffix</code>",
            "href": "/language/functions/trimsuffix"
          },
          {
            "title": "<code>trimspace</code>",
            "href": "/language/functions/trimspace"
          },
          { "title": "<code>upper</code>", "href": "/language/functions/upper" }
        ]
      },
      {
        "title": "Collection functions",
        "routes": [
          {
            "title": "<code>alltrue</code>",
            "href": "/language/functions/alltrue"
          },
          {
            "title": "<code>anytrue</code>",
            "href": "/language/functions/anytrue"
          },
          {
            "title": "<code>chunklist</code>",
            "href": "/language/functions/chunklist"
          },
          {
            "title": "<code>coalesce</code>",
            "href": "/language/functions/coalesce"
          },
          {
            "title": "<code>coalescelist</code>",
            "href": "/language/functions/coalescelist"
          },
          {
            "title": "<code>compact</code>",
            "href": "/language/functions/compact"
          },
          {
            "title": "<code>concat</code>",
            "href": "/language/functions/concat"
          },
          {
            "title": "<code>contains</code>",
            "href": "/language/functions/contains"
          },
          {
            "title": "<code>distinct</code>",
            "href": "/language/functions/distinct"
          },
          {
            "title": "<code>element</code>",
            "href": "/language/functions/element"
          },
          {
            "title": "<code>flatten</code>",
            "href": "/language/functions/flatten"
          },
          {
            "title": "<code>index</code>",
            "href": "/language/functions/index_function"
          },
          { "title": "<code>keys</code>", "href": "/language/functions/keys" },
          {
            "title": "<code>length</code>",
            "href": "/language/functions/length"
          },
          { "title": "<code>list</code>", "href": "/language/functions/list" },
          {
            "title": "<code>lookup</code>",
            "href": "/language/functions/lookup"
          },
          { "title": "<code>map</code>", "href": "/language/functions/map" },
          {
            "title": "<code>matchkeys</code>",
            "href": "/language/functions/matchkeys"
          },
          {
            "title": "<code>merge</code>",
            "href": "/language/functions/merge"
          },
          { "title": "<code>one</code>", "href": "/language/functions/one" },
          {
            "title": "<code>range</code>",
            "href": "/language/functions/range"
          },
          {
            "title": "<code>reverse</code>",
            "href": "/language/functions/reverse"
          },
          {
            "title": "<code>setintersection</code>",
            "href": "/language/functions/setintersection"
          },
          {
            "title": "<code>setproduct</code>",
            "href": "/language/functions/setproduct"
          },
          {
            "title": "<code>setsubtract</code>",
            "href": "/language/functions/setsubtract"
          },
          {
            "title": "<code>setunion</code>",
            "href": "/language/functions/setunion"
          },
          {
            "title": "<code>slice</code>",
            "href": "/language/functions/slice"
          },
          { "title": "<code>sort</code>", "href": "/language/functions/sort" },
          { "title": "<code>sum</code>", "href": "/language/functions/sum" },
          {
            "title": "<code>transpose</code>",
            "href": "/language/functions/transpose"
          },
          {
            "title": "<code>values</code>",
            "href": "/language/functions/values"
          },
          {
            "title": "<code>zipmap</code>",
            "href": "/language/functions/zipmap"
          }
        ]
      },
      {
        "title": "Encoding functions",
        "routes": [
          {
            "title": "<code>base64decode</code>",
            "href": "/language/functions/base64decode"
          },
          {
            "title": "<code>base64encode</code>",
            "href": "/language/functions/base64encode"
          },
          {
            "title": "<code>base64gzip</code>",
            "href": "/language/functions/base64gzip"
          },
          {
            "title": "<code>csvdecode</code>",
            "href": "/language/functions/csvdecode"
          },
          {
            "title": "<code>jsondecode</code>",
            "href": "/language/functions/jsondecode"
          },
          {
            "title": "<code>jsonencode</code>",
            "href": "/language/functions/jsonencode"
          },
          {
            "title": "<code>textdecodebase64</code>",
            "href": "/language/functions/textdecodebase64"
          },
          {
            "title": "<code>textencodebase64</code>",
            "href": "/language/functions/textencodebase64"
          },
          {
            "title": "<code>urlencode</code>",
            "href": "/language/functions/urlencode"
          },
          {
            "title": "<code>yamldecode</code>",
            "href": "/language/functions/yamldecode"
          },
          {
            "title": "<code>yamlencode</code>",
            "href": "/language/functions/yamlencode"
          }
        ]
      },
      {
        "title": "Filesystem functions",
        "routes": [
          {
            "title": "<code>abspath</code>",
            "href": "/language/functions/abspath"
          },
          {
            "title": "<code>dirname</code>",
            "href": "/language/functions/dirname"
          },
          {
            "title": "<code>pathexpand</code>",
            "href": "/language/functions/pathexpand"
          },
          {
            "title": "<code>basename</code>",
            "href": "/language/functions/basename"
          },
          { "title": "<code>file</code>", "href": "/language/functions/file" },
          {
            "title": "<code>fileexists</code>",
            "href": "/language/functions/fileexists"
          },
          {
            "title": "<code>fileset</code>",
            "href": "/language/functions/fileset"
          },
          {
            "title": "<code>filebase64</code>",
            "href": "/language/functions/filebase64"
          },
          {
            "title": "<code>templatefile</code>",
            "href": "/language/functions/templatefile"
          }
        ]
      },
      {
        "title": "Date and time functions",
        "routes": [
          {
            "title": "<code>formatdate</code>",
            "href": "/language/functions/formatdate"
          },
          {
            "title": "<code>plantimestamp</code>",
            "href": "/language/functions/plantimestamp"
          },
          {
            "title": "<code>timeadd</code>",
            "href": "/language/functions/timeadd"
          },
          {
            "title": "<code>timecmp</code>",
            "href": "/language/functions/timecmp"
          },
          {
            "title": "<code>timestamp</code>",
            "href": "/language/functions/timestamp"
          }
        ]
      },
      {
        "title": "Hash and crypto functions",
        "routes": [
          {
            "title": "<code>base64sha256</code>",
            "href": "/language/functions/base64sha256"
          },
          {
            "title": "<code>base64sha512</code>",
            "href": "/language/functions/base64sha512"
          },
          {
            "title": "<code>bcrypt</code>",
            "href": "/language/functions/bcrypt"
          },
          {
            "title": "<code>filebase64sha256</code>",
            "href": "/language/functions/filebase64sha256"
          },
          {
            "title": "<code>filebase64sha512</code>",
            "href": "/language/functions/filebase64sha512"
          },
          {
            "title": "<code>filemd5</code>",
            "href": "/language/functions/filemd5"
          },
          {
            "title": "<code>filesha1</code>",
            "href": "/language/functions/filesha1"
          },
          {
            "title": "<code>filesha256</code>",
            "href": "/language/functions/filesha256"
          },
          {
            "title": "<code>filesha512</code>",
            "href": "/language/functions/filesha512"
          },
          { "title": "<code>md5</code>", "href": "/language/functions/md5" },
          {
            "title": "<code>rsadecrypt</code>",
            "href": "/language/functions/rsadecrypt"
          },
          { "title": "<code>sha1</code>", "href": "/language/functions/sha1" },
          {
            "title": "<code>sha256</code>",
            "href": "/language/functions/sha256"
          },
          {
            "title": "<code>sha512</code>",
            "href": "/language/functions/sha512"
          },
          { "title": "<code>uuid</code>", "href": "/language/functions/uuid" },
          {
            "title": "<code>uuidv5</code>",
            "href": "/language/functions/uuidv5"
          }
        ]
      },
      {
        "title": "IP network functions",
        "routes": [
          {
            "title": "<code>cidrhost</code>",
            "href": "/language/functions/cidrhost"
          },
          {
            "title": "<code>cidrnetmask</code>",
            "href": "/language/functions/cidrnetmask"
          },
          {
            "title": "<code>cidrsubnet</code>",
            "href": "/language/functions/cidrsubnet"
          },
          {
            "title": "<code>cidrsubnets</code>",
            "href": "/language/functions/cidrsubnets"
          }
        ]
      },
      {
        "title": "Type conversion functions",
        "routes": [
          { "title": "<code>can</code>", "href": "/language/functions/can" },
          { "title": "<code>ephemeralasnull</code>", "href": "/language/functions/ephemeralasnull" },
          {
            "title": "<code>issensitive</code>",
            "href": "/language/functions/issensitive"
          },
          {
            "title": "<code>nonsensitive</code>",
            "href": "/language/functions/nonsensitive"
          },
          {
            "title": "<code>sensitive</code>",
            "href": "/language/functions/sensitive"
          },
          {
            "title": "<code>tobool</code>",
            "href": "/language/functions/tobool"
          },
          {
            "title": "<code>tolist</code>",
            "href": "/language/functions/tolist"
          },
          {
            "title": "<code>tomap</code>",
            "href": "/language/functions/tomap"
          },
          {
            "title": "<code>tonumber</code>",
            "href": "/language/functions/tonumber"
          },
          {
            "title": "<code>toset</code>",
            "href": "/language/functions/toset"
          },
          {
            "title": "<code>tostring</code>",
            "href": "/language/functions/tostring"
          },
          { "title": "<code>try</code>", "href": "/language/functions/try" },
          { "title": "<code>type</code>", "href": "/language/functions/type" }
        ]
      },
      {
        "title": "Terraform-specific functions",
        "routes": [
          { "title": "<code>provider::terraform::encode_tfvars</code>", "href": "/language/functions/terraform-encode_tfvars" },
          { "title": "<code>provider::terraform::decode_tfvars</code>", "href": "/language/functions/terraform-decode_tfvars" },
          { "title": "<code>provider::terraform::encode_expr</code>", "href": "/language/functions/terraform-encode_expr" },
          { "title": "<code>terraform.applying</code>", "href": "/language/functions/terraform-applying" }
        ]
      },
      { "title": "abs", "path": "functions/abs", "hidden": true },
      { "title": "abspath", "path": "functions/abspath", "hidden": true },
      { "title": "alltrue", "path": "functions/alltrue", "hidden": true },
      { "title": "anytrue", "path": "functions/anytrue", "hidden": true },
      {
        "title": "base64decode",
        "path": "functions/base64decode",
        "hidden": true
      },
      {
        "title": "base64encode",
        "path": "functions/base64encode",
        "hidden": true
      },
      { "title": "base64gzip", "path": "functions/base64gzip", "hidden": true },
      {
        "title": "base64sha256",
        "path": "functions/base64sha256",
        "hidden": true
      },
      {
        "title": "base64sha512",
        "path": "functions/base64sha512",
        "hidden": true
      },
      { "title": "basename", "path": "functions/basename", "hidden": true },
      { "title": "bcrypt", "path": "functions/bcrypt", "hidden": true },
      { "title": "can", "path": "functions/can", "hidden": true },
      { "title": "ceil", "path": "functions/ceil", "hidden": true },
      { "title": "chomp", "path": "functions/chomp", "hidden": true },
      { "title": "chunklist", "path": "functions/chunklist", "hidden": true },
      { "title": "cidrhost", "path": "functions/cidrhost", "hidden": true },
      {
        "title": "cidrnetmask",
        "path": "functions/cidrnetmask",
        "hidden": true
      },
      { "title": "cidrsubnet", "path": "functions/cidrsubnet", "hidden": true },
      {
        "title": "cidrsubnets",
        "path": "functions/cidrsubnets",
        "hidden": true
      },
      { "title": "coalesce", "path": "functions/coalesce", "hidden": true },
      {
        "title": "coalescelist",
        "path": "functions/coalescelist",
        "hidden": true
      },
      { "title": "compact", "path": "functions/compact", "hidden": true },
      { "title": "concat", "path": "functions/concat", "hidden": true },
      { "title": "contains", "path": "functions/contains", "hidden": true },
      { "title": "csvdecode", "path": "functions/csvdecode", "hidden": true },
      { "title": "dirname", "path": "functions/dirname", "hidden": true },
      { "title": "distinct", "path": "functions/distinct", "hidden": true },
      { "title": "element", "path": "functions/element", "hidden": true },
      { "title": "endswith", "path": "functions/endswith", "hidden": true },
      { "title": "ephemeralasnull", "path": "functions/ephemeralasnull", "hidden": true },
      { "title": "file", "path": "functions/file", "hidden": true },
      { "title": "filebase64", "path": "functions/filebase64", "hidden": true },
      {
        "title": "filebase64sha256",
        "path": "functions/filebase64sha256",
        "hidden": true
      },
      {
        "title": "filebase64sha512",
        "path": "functions/filebase64sha512",
        "hidden": true
      },
      { "title": "fileexists", "path": "functions/fileexists", "hidden": true },
      { "title": "filemd5", "path": "functions/filemd5", "hidden": true },
      { "title": "fileset", "path": "functions/fileset", "hidden": true },
      { "title": "filesha1", "path": "functions/filesha1", "hidden": true },
      { "title": "filesha256", "path": "functions/filesha256", "hidden": true },
      { "title": "filesha512", "path": "functions/filesha512", "hidden": true },
      { "title": "flatten", "path": "functions/flatten", "hidden": true },
      { "title": "floor", "path": "functions/floor", "hidden": true },
      { "title": "format", "path": "functions/format", "hidden": true },
      { "title": "formatdate", "path": "functions/formatdate", "hidden": true },
      { "title": "formatlist", "path": "functions/formatlist", "hidden": true },
      { "title": "indent", "path": "functions/indent", "hidden": true },
      { "title": "index", "path": "functions/index_function", "hidden": true },
      {
        "title": "issensitive",
        "path": "functions/issensitive",
        "hidden": true
      },
      { "title": "join", "path": "functions/join", "hidden": true },
      { "title": "jsondecode", "path": "functions/jsondecode", "hidden": true },
      { "title": "jsonencode", "path": "functions/jsonencode", "hidden": true },
      { "title": "keys", "path": "functions/keys", "hidden": true },
      { "title": "length", "path": "functions/length", "hidden": true },
      { "title": "list", "path": "functions/list", "hidden": true },
      { "title": "log", "path": "functions/log", "hidden": true },
      { "title": "lookup", "path": "functions/lookup", "hidden": true },
      { "title": "lower", "path": "functions/lower", "hidden": true },
      { "title": "map", "path": "functions/map", "hidden": true },
      { "title": "matchkeys", "path": "functions/matchkeys", "hidden": true },
      { "title": "max", "path": "functions/max", "hidden": true },
      { "title": "md5", "path": "functions/md5", "hidden": true },
      { "title": "merge", "path": "functions/merge", "hidden": true },
      { "title": "min", "path": "functions/min", "hidden": true },
      {
        "title": "nonsensitive",
        "path": "functions/nonsensitive",
        "hidden": true
      },
      { "title": "one", "path": "functions/one", "hidden": true },
      { "title": "parseint", "path": "functions/parseint", "hidden": true },
      { "title": "pathexpand", "path": "functions/pathexpand", "hidden": true },
      { "title": "plantimestamp", "path": "functions/plantimestamp", "hidden": true },
      { "title": "pow", "path": "functions/pow", "hidden": true },
      { "title": "range", "path": "functions/range", "hidden": true },
      { "title": "regex", "path": "functions/regex", "hidden": true },
      { "title": "regexall", "path": "functions/regexall", "hidden": true },
      { "title": "replace", "path": "functions/replace", "hidden": true },
      { "title": "reverse", "path": "functions/reverse", "hidden": true },
      { "title": "rsadecrypt", "path": "functions/rsadecrypt", "hidden": true },
      { "title": "sensitive", "path": "functions/sensitive", "hidden": true },
      {
        "title": "setintersection",
        "path": "functions/setintersection",
        "hidden": true
      },
      { "title": "setproduct", "path": "functions/setproduct", "hidden": true },
      {
        "title": "setsubtract",
        "path": "functions/setsubtract",
        "hidden": true
      },
      { "title": "setunion", "path": "functions/setunion", "hidden": true },
      { "title": "sha1", "path": "functions/sha1", "hidden": true },
      { "title": "sha256", "path": "functions/sha256", "hidden": true },
      { "title": "sha512", "path": "functions/sha512", "hidden": true },
      { "title": "signum", "path": "functions/signum", "hidden": true },
      { "title": "slice", "path": "functions/slice", "hidden": true },
      { "title": "sort", "path": "functions/sort", "hidden": true },
      { "title": "split", "path": "functions/split", "hidden": true },
      { "title": "startswith", "path": "functions/startswith", "hidden": true },
      { "title": "strcontains", "path": "functions/strcontains", "hidden": true},
      { "title": "strrev", "path": "functions/strrev", "hidden": true },
      { "title": "substr", "path": "functions/substr", "hidden": true },
      { "title": "sum", "path": "functions/sum", "hidden": true },
      {
        "title": "templatefile",
        "path": "functions/templatefile",
        "hidden": true
      },
      {
        "title": "templatestring",
        "path": "functions/templatestring",
        "hidden": true
      },
      {
        "title": "terraform.applying",
        "path": "functions/terraform-applying",
        "hidden": true
      },
      { "title": "terraform-encode_tfvars", "path": "functions/terraform-encode_tfvars", "hidden": true },
      { "title": "terraform-decode_tfvars", "path": "functions/terraform-decode_tfvars", "hidden": true },
      { "title": "terraform-encode_expr", "path": "functions/terraform-encode_expr", "hidden": true },
      {
        "title": "textdecodebase64",
        "path": "functions/textdecodebase64",
        "hidden": true
      },
      {
        "title": "textencodebase64",
        "path": "functions/textencodebase64",
        "hidden": true
      },
      { "title": "timeadd", "path": "functions/timeadd", "hidden": true },
      { "title": "timecmp", "path": "functions/timecmp", "hidden": true },
      { "title": "timestamp", "path": "functions/timestamp", "hidden": true },
      { "title": "title", "path": "functions/title", "hidden": true },
      { "title": "tobool", "path": "functions/tobool", "hidden": true },
      { "title": "tolist", "path": "functions/tolist", "hidden": true },
      { "title": "tomap", "path": "functions/tomap", "hidden": true },
      { "title": "tonumber", "path": "functions/tonumber", "hidden": true },
      { "title": "toset", "path": "functions/toset", "hidden": true },
      { "title": "tostring", "path": "functions/tostring", "hidden": true },
      { "title": "transpose", "path": "functions/transpose", "hidden": true },
      { "title": "trim", "path": "functions/trim", "hidden": true },
      { "title": "trimprefix", "path": "functions/trimprefix", "hidden": true },
      { "title": "trimspace", "path": "functions/trimspace", "hidden": true },
      { "title": "trimsuffix", "path": "functions/trimsuffix", "hidden": true },
      { "title": "try", "path": "functions/try", "hidden": true },
      { "title": "type", "path": "functions/type", "hidden": true },
      { "title": "upper", "path": "functions/upper", "hidden": true },
      { "title": "urlencode", "path": "functions/urlencode", "hidden": true },
      { "title": "uuid", "path": "functions/uuid", "hidden": true },
      { "title": "uuidv5", "path": "functions/uuidv5", "hidden": true },
      { "title": "values", "path": "functions/values", "hidden": true },
      { "title": "yamldecode", "path": "functions/yamldecode", "hidden": true },
      { "title": "yamlencode", "path": "functions/yamlencode", "hidden": true },
      { "title": "zipmap", "path": "functions/zipmap", "hidden": true }
    ]
  },
  { "title": "Terraform internals", "href": "/internals" }
]<|MERGE_RESOLUTION|>--- conflicted
+++ resolved
@@ -251,15 +251,11 @@
     ]
   },
   {
-<<<<<<< HEAD
     "title": "Invoke actions",
     "path": "invoke-actions"
   },
   {
-    "title": "Perform post-apply operations",
-=======
     "title": "Use provisioners for post-apply operations",
->>>>>>> 2206fb6a
     "path": "provisioners",
     "alias": "provisioners"
   },
