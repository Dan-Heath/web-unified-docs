--- conflicted
+++ resolved
@@ -69,11 +69,7 @@
 
 Once you apply a component configuration version that includes your `publish_output` block, HCP Terraform publishes a snapshot of those values, enabling HCP Terraform to resolve them. You must apply your Stack’s deployment configuration before any downstream Stacks can reference your Stack's published outputs.
 
-<<<<<<< HEAD
-Learn more about the [`publish_output` block](/terraform/language/block/stack/deploy/publish_output).
-=======
 Learn more about the [`publish_output` block](/terraform/language/block/stack/tfdeploy/publish_output).
->>>>>>> b224edd4
 
 ## Consume the output from an upstream Stack
 
@@ -102,11 +98,7 @@
 
 After pushing your Stack's configuration into HCP Terraform, HCP Terraform searches for the most recently published snapshot of the upstream Stack your configuration references. If no snapshot exists, the downstream Stack's run fails.
 
-<<<<<<< HEAD
-If HCP Terraform finds a published snapshot for your referenced upstream Stack, then all of that Stack's outputs are available to this downstream Stack. Add `upstream_input` blocks for every upstream Stack you want to reference. Learn more about the [`upstream_input` block](/terraform/language/block/stack/deploy/upstream_input).
-=======
 If HCP Terraform finds a published snapshot for your referenced upstream Stack, then all of that Stack's outputs are available to this downstream Stack. Add `upstream_input` blocks for every upstream Stack you want to reference. Learn more about the [`upstream_input` block](/terraform/language/block/stack/tfdeploy/upstream_input).
->>>>>>> b224edd4
 
 ## Trigger runs when output values change
 
