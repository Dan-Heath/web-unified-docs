--- conflicted
+++ resolved
@@ -105,11 +105,7 @@
 
 </CodeBlockConfig>
 
-<<<<<<< HEAD
-The `production` deployment can now reference values from the variable set with the ID of `varset-abc123456`, making them available to that deployment’s components and providers. To learn more about the `store` block, refer to the [`store` block reference](/terraform/language/block/stack/deploy/store).
-=======
 The `production` deployment can now reference values from the variable set with the ID of `varset-abc123456`, making them available to that deployment’s components and providers. To learn more about the `store` block, refer to the [`store` block reference](/terraform/language/block/stack/tfdeploy/store).
->>>>>>> b224edd4
 
 The `identity_token` block tells HCP Terraform to generate a JSON Web Token (JWT) for that deployment’s components to authenticate to providers using OIDC. For example, you can set up your deployment to authenticate with the AWS provider using a particular role ARN.
 
@@ -149,11 +145,7 @@
 
 </CodeBlockConfig>
 
-<<<<<<< HEAD
-To learn more about the `identity_token` block, refer to the [`identity_token` block reference](/terraform/language/block/stack/deploy/identity_token). For more details on authentication in Stacks, refer to [Authenticate a Stack](/terraform/language/stacks/deploy/authenticate).
-=======
 To learn more about the `identity_token` block, refer to the [`identity_token` block reference](/terraform/language/block/stack/tfdeploy/identity_token). For more details on authentication in Stacks, refer to [Authenticate a Stack](/terraform/language/stacks/deploy/authenticate).
->>>>>>> b224edd4
 
 ## Automatically approve deployment runs
 
