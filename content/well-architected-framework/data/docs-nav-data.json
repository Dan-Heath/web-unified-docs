[
  {
    "title": "What is well-architected framework?",
    "path": "implement-cloud-operating-model"
  },
  {
    "title": "Cloud operating model",
    "path": "cloud-operating-model"
  },
  {
    "divider": true
  },
  {
    "heading": "Framework pillars"
  },
  {
    "title": "Automate and define processes",
    "routes": [
      {
        "title": "Introduction",
        "path": "automate-and-define-processes/introduction"
      },
      {
        "title": "Team and culture",
        "routes": [
          {
            "title": "Create high-performing teams",
            "routes": [
              {
                "title": "Overview",
                "path": "automate-and-define-processes/team-and-culture/create-high-performing-teams/overview"
              },
              {
                "title": "Continuous learning",
                "path": "automate-and-define-processes/team-and-culture/create-high-performing-teams/continuous-learning"
              },
              {
                "title": "Communication",
                "path": "automate-and-define-processes/team-and-culture/create-high-performing-teams/communication"
              },
              {
                "title": "Collaboration",
                "path": "automate-and-define-processes/team-and-culture/create-high-performing-teams/collaboration"
              },
              {
                "title": "Writing",
                "path": "automate-and-define-processes/team-and-culture/create-high-performing-teams/writing"
              },
              {
                "title": "Sense of ownership",
                "path": "automate-and-define-processes/team-and-culture/create-high-performing-teams/sense-of-ownership"
              },
              {
                "title": "Recognition",
                "path": "automate-and-define-processes/team-and-culture/create-high-performing-teams/recognition"
              }
            ]
          }
        ]
      },
      {
        "title": "Develop and deploy",
        "routes": [
          {
            "title": "Zero downtime deployments",
            "routes": [
              {
                "title": "Overview",
                "path": "automate-and-define-processes/develop-and-deploy/zero-downtime-deployments/overview"
              },
              {
                "title": "Infrastructure",
                "path": "automate-and-define-processes/develop-and-deploy/zero-downtime-deployments/infrastructure"
              },
              {
                "title": "Applications",
                "path": "automate-and-define-processes/develop-and-deploy/zero-downtime-deployments/applications"
              },
              {
                "title": "Service mesh deployments",
                "path": "automate-and-define-processes/develop-and-deploy/zero-downtime-deployments/service-mesh"
              }
            ]
          },
          {
<<<<<<< HEAD
            "title": "Automate deployments",
            "routes": [
              {
                "title": "Overview",
                "path": "automate-and-define-processes/develop-and-deploy/automate-deployments/overview"
              },
              {
                "title": "Semi-automate deployments",
                "path": "automate-and-define-processes/develop-and-deploy/automate-deployments/semi-automate"
              },
              {
                "title": "Fully-automate deployments",
                "path": "automate-and-define-processes/develop-and-deploy/automate-deployments/fully-automate"
=======
            "title": "Use infrastructure as code",
            "routes": [
              {
                "title": "Overview",
                "path": "automate-and-define-processes/develop-and-deploy/use-infrastructure-as-code/overview"
              },
              {
                "title": "Manage tools with IaC",
                "routes": [
                  {
                    "title": "CI/CD systems",
                    "path": "automate-and-define-processes/develop-and-deploy/use-infrastructure-as-code/manage-tools/ci-cd"
                  },
                  {
                    "title": "Configuration management",
                    "path": "automate-and-define-processes/develop-and-deploy/use-infrastructure-as-code/manage-tools/configuration-management"
                  },
                  {
                    "title": "Container management",
                    "path": "automate-and-define-processes/develop-and-deploy/use-infrastructure-as-code/manage-tools/container-management"
                  },
                  {
                    "title": "Container orchestration",
                    "path": "automate-and-define-processes/develop-and-deploy/use-infrastructure-as-code/manage-tools/container-orchestration"
                  },
                  {
                    "title": "Database management",
                    "path": "automate-and-define-processes/develop-and-deploy/use-infrastructure-as-code/manage-tools/database"
                  },
                  {
                    "title": "Logging and monitoring",
                    "path": "automate-and-define-processes/develop-and-deploy/use-infrastructure-as-code/manage-tools/logging-and-monitoring"
                  },
                  {
                    "title": "Version control systems",
                    "path": "automate-and-define-processes/develop-and-deploy/use-infrastructure-as-code/manage-tools/version-control-systems"
                  },
                  {
                    "title": "Security and authentication",
                    "path": "automate-and-define-processes/develop-and-deploy/use-infrastructure-as-code/manage-tools/security-and-authentication"
                  },
                  {
                    "title": "Public cloud and cloud automation",
                    "path": "automate-and-define-processes/develop-and-deploy/use-infrastructure-as-code/manage-tools/cloud-automation"
                  }
                ]
>>>>>>> 11a4cb92
              }
            ]
          }
        ]
      }
    ]
  },
  {
    "title": "Optimize resources",
    "routes": [
      {
        "title": "Introduction",
        "path": "optimize-resources/introduction"
      }
    ]
  },
  {
    "title": "Design resilient systems",
    "routes": [
      {
        "title": "Introduction",
        "path": "design-resilient-systems/introduction"
      }
    ]
  },
  {
    "title": "Secure systems",
    "routes": [
      {
        "title": "Introduction",
        "path": "secure-systems/introduction"
      },
      {
        "title": "Compliance and governance",
        "routes": [
          {
            "title": "Use policy as code",
            "path": "secure-systems/compliance-and-governance/policy-as-code"
          }
        ]
      },
      {
        "title": "Protect data",
        "routes": [
          {
            "title": "Protect sensitive data",
            "path": "secure-systems/protect-data/sensitive-data"
          }
        ]
      },
      {
        "title": "Prevent lateral movement",
        "path": "secure-systems/prevent-lateral-movement"
      }
    ]
  }
]<|MERGE_RESOLUTION|>--- conflicted
+++ resolved
@@ -83,21 +83,6 @@
             ]
           },
           {
-<<<<<<< HEAD
-            "title": "Automate deployments",
-            "routes": [
-              {
-                "title": "Overview",
-                "path": "automate-and-define-processes/develop-and-deploy/automate-deployments/overview"
-              },
-              {
-                "title": "Semi-automate deployments",
-                "path": "automate-and-define-processes/develop-and-deploy/automate-deployments/semi-automate"
-              },
-              {
-                "title": "Fully-automate deployments",
-                "path": "automate-and-define-processes/develop-and-deploy/automate-deployments/fully-automate"
-=======
             "title": "Use infrastructure as code",
             "routes": [
               {
@@ -144,7 +129,6 @@
                     "path": "automate-and-define-processes/develop-and-deploy/use-infrastructure-as-code/manage-tools/cloud-automation"
                   }
                 ]
->>>>>>> 11a4cb92
               }
             ]
           }
