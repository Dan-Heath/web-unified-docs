---
page_title: Integrations overview for Terraform Enterprise
description: >-
  Use Terraform Enterprise integrations to connect HCP Terraform with
  third-party platforms and systems. 
source: terraform-docs-common
---

# Overview

The HCP Terraform ecosystem features a variety of integrations to let HCP
Terraform connect with third-party systems and platforms. The following list
contains HashiCorp's official HCP Terraform integrations, which use HCP
Terraform's native APIs:

-   The [HCP Terraform Operator for Kubernetes](/terraform/enterprise/integrations/kubernetes) integration can manage HCP Terraform resources with Kubernetes custom resources.
-   The [ServiceNow Service Catalog for Terraform](/terraform/enterprise/integrations/service-now/service-catalog-terraform) lets you provision self-serve infrastructure using ServiceNow.
-   The [ServiceNow Service Graph Connector for Terraform](/terraform/enterprise/integrations/service-now/service-graph) integration lets you securely import HCP Terraform resources into your ServiceNow instance.
<!-- BEGIN: TFC:only name:splunk -->
<<<<<<< HEAD
-   The [HCP Terraform for Splunk](/terraform/enterprise/integrations/splunk) integration lets you pull HCP Terraform logs into Splunk. 
=======
-   The [HCP Terraform for Splunk](/terraform/enterprise/integrations/splunk) integration lets you pull HCP Terraform logs into Splunk.
>>>>>>> f4357e4e
<!-- END: TFC:only name:splunk -->
-   The [HCP Terraform for AWS Service Catalog](/terraform/enterprise/integrations/aws-service-catalog) integration lets you create pre-approved Terraform configurations on the AWS Service Catalog.

If the platform you want to integrate HCP Terraform with does not have an
official integration, you can build a custom run task to integrate with a tool
of your choice. Run tasks can access plan details, display custom messages in
the run pipeline, and prevent runs from applying. Learn more about [Run
tasks](/terraform/enterprise/integrations/run-tasks).<|MERGE_RESOLUTION|>--- conflicted
+++ resolved
@@ -17,11 +17,7 @@
 -   The [ServiceNow Service Catalog for Terraform](/terraform/enterprise/integrations/service-now/service-catalog-terraform) lets you provision self-serve infrastructure using ServiceNow.
 -   The [ServiceNow Service Graph Connector for Terraform](/terraform/enterprise/integrations/service-now/service-graph) integration lets you securely import HCP Terraform resources into your ServiceNow instance.
 <!-- BEGIN: TFC:only name:splunk -->
-<<<<<<< HEAD
--   The [HCP Terraform for Splunk](/terraform/enterprise/integrations/splunk) integration lets you pull HCP Terraform logs into Splunk. 
-=======
 -   The [HCP Terraform for Splunk](/terraform/enterprise/integrations/splunk) integration lets you pull HCP Terraform logs into Splunk.
->>>>>>> f4357e4e
 <!-- END: TFC:only name:splunk -->
 -   The [HCP Terraform for AWS Service Catalog](/terraform/enterprise/integrations/aws-service-catalog) integration lets you create pre-approved Terraform configurations on the AWS Service Catalog.
 
