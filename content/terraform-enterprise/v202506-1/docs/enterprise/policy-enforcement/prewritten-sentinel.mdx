--- conflicted
+++ resolved
@@ -3,7 +3,7 @@
 description: Learn how to download and install pre-written Sentinel policies created and maintained by HashiCorp.
 ---
 
-# Run pre-written Sentinel policies 
+# Run pre-written Sentinel policies
 
 This topic describes how to run Sentinel policies created and maintained by HashiCorp. For instructions about how to create your own custom Sentinel policies, refer to [Define custom Sentinel policies](/terraform/enterprise/policy-enforcement/define-policies/custom-sentinel).
 
@@ -16,7 +16,7 @@
 1. Obtain the policies you want to implement. Download policies directly into your repository or create a fork of the HashiCorp repositories. Alternatively, you can add the Terraform module to your configuration, which acquires the policies and connects them to your workspaces in a single step.
 1. Connect policies to your workspace. After you download policies or fork policy repositories, you must connect them to your HCP Terraform or Terraform Enterprise workspaces.
 
-Refer to the [Sentinel documentation](/sentinel/docs) for information about the Sentinel language. 
+Refer to the [Sentinel documentation](/sentinel/docs) for information about the Sentinel language.
 
 ## Requirements
 
@@ -40,29 +40,23 @@
 
 Refer to the [pre-written policy library reference](/terraform/enterprise/policy-enforcement/prewritten-library) for a complete list of available policy sets. Use one of the following methods to get pre-written policies:
 
-<<<<<<< HEAD
--   **Download policies from the registry**: Use this method if you want to assemble custom policy sets without customizing policies.  
--   **Fork the HashiCorp policy GitHub repository**: Use this method if you intend to customize the policies. 
+-   **Download policies from the registry**: Use this method if you want to assemble custom policy sets without customizing policies.
+-   **Fork the HashiCorp policy GitHub repository**: Use this method if you intend to customize the policies.
 -   **Add the Terraform module to your configuration**: Use this method to implement specific versions of the policies as-is. This method also connects the policies to workspaces in the Terraform configuration file instead of connecting them as a separate step.
-=======
-- **Download policies from the registry**: Use this method if you want to assemble custom policy sets without customizing policies.  
-- **Fork the HashiCorp policy GitHub repository**: Use this method if you intend to customize the policies. 
-- **Add the Terraform module to your configuration**: Use this method to implement specific versions of the policies as-is. This method also connects the policies to workspaces in the Terraform configuration file instead of connecting them as a separate step.
->>>>>>> 99d71446
 
 <Tabs>
 
 <Tab heading="Download from the registry">
 
-Complete the following steps to download policies from the registry and apply them directly to your workspaces. 
+Complete the following steps to download policies from the registry and apply them directly to your workspaces.
 
 1. Browse the policy libraries available in the [Terraform registry](https://registry.terraform.io/search/policies?q=Pre-written).
 1. Click on a policy library and click **Choose policies**.
 1. Select the policies you want to implement. The registry generates code in the **USAGE INSTRUCTIONS** box.
-1. Click **Copy Code Snippet** to copy the code to your clipboard. 
+1. Click **Copy Code Snippet** to copy the code to your clipboard.
 1. Create a GitHub repository to store the policies and the policy set configuration file.
-1. Create a file called `sentinel.hcl` in the repository. 
-1. Paste the code from your clipboard into `sentinel.hcl` and commit your changes. 
+1. Create a file called `sentinel.hcl` in the repository.
+1. Paste the code from your clipboard into `sentinel.hcl` and commit your changes.
 1. Complete the instructions for [connecting the policies to your workspace](#connect-policies-to-your-workspace).
 
 </Tab>
@@ -72,13 +66,8 @@
 
 You can create forks of the following repositories:
 
-<<<<<<< HEAD
 -   [`policy-library-CIS-Policy-Set-for-AWS-Terraform`](https://github.com/hashicorp/policy-library-CIS-Policy-Set-for-AWS-Terraform)
 -   [`policy-library-FSBP-Policy-Set-for-AWS-Terraform`](https://github.com/hashicorp/policy-library-FSBP-Policy-Set-for-AWS-Terraform/)
-=======
-- [`policy-library-CIS-Policy-Set-for-AWS-Terraform`](https://github.com/hashicorp/policy-library-CIS-Policy-Set-for-AWS-Terraform)
-- [`policy-library-FSBP-Policy-Set-for-AWS-Terraform`](https://github.com/hashicorp/policy-library-FSBP-Policy-Set-for-AWS-Terraform/)
->>>>>>> 99d71446
 
 Each repository contains a `sentinel.hcl` file that defines an example policy set using the policies included in the library. Modify the `sentinel.hcl` file to customize your policy set. Refer to [Sentinel Policy Set VCS Repositories](/terraform/enterprise/policy-enforcement/manage-policy-sets/sentinel-vcs) for additional information.
 
@@ -87,43 +76,34 @@
 </Tab>
 <Tab heading="Terraform module">
 
-This method enables you to connect the policies to workspaces in the Terraform configuration file. As a result, you can skip the instructions described in [Connect policies to your workspaces](#connect-policies-to-your-workspaces). 
+This method enables you to connect the policies to workspaces in the Terraform configuration file. As a result, you can skip the instructions described in [Connect policies to your workspaces](#connect-policies-to-your-workspaces).
 
 By default, the module supports policies stored in the following repositories:
-<<<<<<< HEAD
 
 -   [`policy-library-CIS-Policy-Set-for-AWS-Terraform`](https://github.com/hashicorp/policy-library-CIS-Policy-Set-for-AWS-Terraform)
--   [`policy-library-FSBP-Policy-Set-for-AWS-Terraform`](https://github.com/hashicorp/policy-library-FSBP-Policy-Set-for-AWS-Terraform/) 
+-   [`policy-library-FSBP-Policy-Set-for-AWS-Terraform`](https://github.com/hashicorp/policy-library-FSBP-Policy-Set-for-AWS-Terraform/)
 
 Refer to the instructions in the [terraform-AWS-Prewritten-Policy-Set](https://github.com/hashicorp/terraform-AWS-Prewritten-Policy-Set/tree/main) GitHub repository for additional information about using the module, including how to modify or extend the default repositories.
 
-1.  Go to the [module in the Terraform registry](https://registry.terraform.io/modules/hashicorp/Prewritten-Policy-Set/AWS/latest) and copy the code generated in the **Provision Instructions** tile.	 
+1.  Go to the [module in the Terraform registry](https://registry.terraform.io/modules/hashicorp/Prewritten-Policy-Set/AWS/latest) and copy the code generated in the **Provision Instructions** tile.
 
-2.  Set the `TFE_TOKEN` environment variable to your HCP Terraform or Terraform Enterprise API token. You can use your token or an organization token. 
+2.  Set the `TFE_TOKEN` environment variable to your HCP Terraform or Terraform Enterprise API token. You can use your token or an organization token.
 
-3.  Add the `module` block to your Terraform configuration and define the following arguments: 
+3.  Add the `module` block to your Terraform configuration and define the following arguments:
 
     -   `source`: Specify the path to the module you downloaded.
     -   `tfe_organization`: Specify the name of your organization on Terraform Enterprise or HCP Terraform.
     -   `policy_set_workspace_names`: Specify a list of workspace names that you want to apply the policies to.
-    -   `name`: Specifies a name for your policy set. 
-=======
+    -   `name`: Specifies a name for your policy set.
 
-- [`policy-library-CIS-Policy-Set-for-AWS-Terraform`](https://github.com/hashicorp/policy-library-CIS-Policy-Set-for-AWS-Terraform)
-- [`policy-library-FSBP-Policy-Set-for-AWS-Terraform`](https://github.com/hashicorp/policy-library-FSBP-Policy-Set-for-AWS-Terraform/) 
-
-Refer to the instructions in the [terraform-AWS-Prewritten-Policy-Set](https://github.com/hashicorp/terraform-AWS-Prewritten-Policy-Set/tree/main) GitHub repository for additional information about using the module, including how to modify or extend the default repositories.
->>>>>>> 99d71446
-
-1. Go to the [module in the Terraform registry](https://registry.terraform.io/modules/hashicorp/Prewritten-Policy-Set/AWS/latest) and copy the code generated in the **Provision Instructions** tile.	 
-1. Set the `TFE_TOKEN` environment variable to your HCP Terraform or Terraform Enterprise API token. You can use your token or an organization token. 
-1. Add the `module` block to your Terraform configuration and define the following arguments: 
+1. Go to the [module in the Terraform registry](https://registry.terraform.io/modules/hashicorp/Prewritten-Policy-Set/AWS/latest) and copy the code generated in the **Provision Instructions** tile.
+1. Set the `TFE_TOKEN` environment variable to your HCP Terraform or Terraform Enterprise API token. You can use your token or an organization token.
+1. Add the `module` block to your Terraform configuration and define the following arguments:
    - `source`: Specify the path to the module you downloaded.
    - `tfe_organization`: Specify the name of your organization on Terraform Enterprise or HCP Terraform.
    - `policy_set_workspace_names`: Specify a list of workspace names that you want to apply the policies to.
-   - `name`: Specifies a name for your policy set. 
+   - `name`: Specifies a name for your policy set.
 
-<<<<<<< HEAD
     ```hcl
     module "policy_set" {
        source = "./prewritten-policy"
@@ -137,29 +117,13 @@
 4.  Run `terraform plan` to view the plan.
 
 5.  Run `terraform apply` to apply the changes. After running the command, Terraform will evaluate Sentinel policies for each following run of the workspaces you specified.
-=======
-   The following example configuration applies invokes the module for `target_workspace_1`:
-
-   ```hcl
-   module "policy_set" {
-      source = "./prewritten-policy"
-      name                             = "<your-policy-set>"
-      tfe_organization                 = "<your-organization>"
-      policy_set_workspace_names       = ["target_workspace_1"]
-      name                             = "<name-for-your-policy-set>"
-   }
-   ```
-
-1. Run `terraform plan` to view the plan.
-1. Run `terraform apply` to apply the changes. After running the command, Terraform will evaluate Sentinel policies for each following run of the workspaces you specified.
->>>>>>> 99d71446
 
 </Tab>
 </Tabs>
 
 ## Connect policies to your workspace
 
-Skip this step if you [added the Terraform module](#add-the-terraform-module-to-your-configuration) to your configuration. When you use the module, the `policy_set_workspace_names` argument instructs Terraform to connect the policies to the HCP Terraform workspaces specified in the configuration. 
+Skip this step if you [added the Terraform module](#add-the-terraform-module-to-your-configuration) to your configuration. When you use the module, the `policy_set_workspace_names` argument instructs Terraform to connect the policies to the HCP Terraform workspaces specified in the configuration.
 
 1. Sign in to [HCP Terraform](https://app.terraform.io/) or Terraform Enterprise and navigate to the organization with workspaces you want to connect policies to.
 1. Choose **Settings** from the sidebar.
@@ -168,10 +132,10 @@
 1. Enable the **Sentinel** option as the policy framework.
 1. Specify a name and description for the set.
 1. Configure any additional options for the policy set and click **Next**.
-1. Choose the GitHub connection type, then choose the repository you created in [Set up a repository for the policies](#set-up-a-repository-for-the-policies). 
+1. Choose the GitHub connection type, then choose the repository you created in [Set up a repository for the policies](#set-up-a-repository-for-the-policies).
 1. If the `sentinel.hcl` policy set file is stored in a subfolder, specify the path to the file in the **Policies path** field. The default is the root directory.
 1. If you want to apply updated policy sets to the workspace from a specific branch, specify the name in the **VCS branch** field. The default is the default branch configured for the repository.
-1. Click **Next** and specify any additional parameters you want to pass to the Sentinel runtime and click **Connect policy set** to finish applying the policies to the workspace. 
+1. Click **Next** and specify any additional parameters you want to pass to the Sentinel runtime and click **Connect policy set** to finish applying the policies to the workspace.
 
 Run a plan in the workspace to trigger the connected policies. Refer to [Start a Terraform run](/terraform/enterprise/run/remote-operations#starting-runs) for additional information.
 
@@ -179,4 +143,4 @@
 
 - Group your policies into sets and apply them to your workspaces. Refer to [Create policy sets](/terraform/enterprise/policy-enforcement/manage-policy-sets#create-policy-sets) for additional information.
 - View results and address Terraform runs that do not comply with your policies. Refer to [View results](/terraform/enterprise/policy-enforcement/view-results) for additional information.
-- You can also view Sentinel policy results in JSON format. Refer to [View Sentinel JSON results](/terraform/enterprise/policy-enforcement/view-results/json) for additional information. +- You can also view Sentinel policy results in JSON format. Refer to [View Sentinel JSON results](/terraform/enterprise/policy-enforcement/view-results/json) for additional information.