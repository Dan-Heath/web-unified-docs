--- conflicted
+++ resolved
@@ -1,6 +1,6 @@
 ---
 page_title: Pre-written policy library
-description: HashiCorp authors and maintains a library of pre-written Sentinel policies that enforce CIS and other compliance standards. Learn about the available pre-written policies. 
+description: HashiCorp authors and maintains a library of pre-written Sentinel policies that enforce CIS and other compliance standards. Learn about the available pre-written policies.
 ---
 
 # Pre-written policy library reference
@@ -9,36 +9,26 @@
 
 ## AWS policies
 
-HashiCorp publishes pre-written policies for the following AWS standards. 
+HashiCorp publishes pre-written policies for the following AWS standards.
 
 ### Center for Internet Security (CIS)
 
-The Center for Internet Security (CIS) is a non-profit organization that publishes prescriptive guidance for configuring secure cloud services. Refer to the [CIS website](https://www.cisecurity.org) for additional information.  
-<<<<<<< HEAD
-
-CIS refers to their standards as benchmarks. HashiCorp publishes pre-written policies that support the following CIS benchmarks for AWS:
-=======
->>>>>>> 99d71446
+The Center for Internet Security (CIS) is a non-profit organization that publishes prescriptive guidance for configuring secure cloud services. Refer to the [CIS website](https://www.cisecurity.org) for additional information.
 
 CIS refers to their standards as benchmarks. HashiCorp publishes pre-written policies that support the following CIS benchmarks for AWS:
 
-<<<<<<< HEAD
-=======
+CIS refers to their standards as benchmarks. HashiCorp publishes pre-written policies that support the following CIS benchmarks for AWS:
+
 - Amazon Web Services Foundations version 1.2. Refer to the [AWS documentation](https://docs.aws.amazon.com/securityhub/latest/userguide/cis-aws-foundations-benchmark.html#cis1v2-standard) for additional information about this version.
 - Amazon Web Services Foundations version 1.4. Refer to the [AWS documentation](https://docs.aws.amazon.com/securityhub/latest/userguide/cis-aws-foundations-benchmark.html#cis1v4-standard) for additional information about this version.
 - Amazon Web Services Foundations version 3.0. Refer to the [AWS documentation](https://docs.aws.amazon.com/securityhub/latest/userguide/cis-aws-foundations-benchmark.html#cis3v0-standard) for additional information about this version.
 
->>>>>>> 99d71446
 Refer to the [CIS policy set for AWS GitHub repository](https://github.com/hashicorp/policy-library-CIS-Policy-Set-for-AWS-Terraform) for details about these policies.
 
 ### Foundational Security Best Practices (FSBP)
 
 The Foundational Security Best Practices (FSBP) standard enforces security best practices on AWS resources. HashiCorp publishes pre-written policies that support the following AWS FSBP standards:
 
-<<<<<<< HEAD
 -   AWS Foundational Security Best Practices v1.0.0. Refer to the [AWS documentation](https://docs.aws.amazon.com/securityhub/latest/userguide/fsbp-standard.html) for additional information.
-=======
-- AWS Foundational Security Best Practices v1.0.0. Refer to the [AWS documentation](https://docs.aws.amazon.com/securityhub/latest/userguide/fsbp-standard.html) for additional information.
->>>>>>> 99d71446
 
-Refer to the [AWS FSBP policy set repository](https://github.com/hashicorp/policy-library-FSBP-Policy-Set-for-AWS-Terraform/) for details about these policies. +Refer to the [AWS FSBP policy set repository](https://github.com/hashicorp/policy-library-FSBP-Policy-Set-for-AWS-Terraform/) for details about these policies.