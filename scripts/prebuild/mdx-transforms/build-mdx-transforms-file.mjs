/**
 * Copyright (c) HashiCorp, Inc.
 * SPDX-License-Identifier: BUSL-1.1
 */

import fs from 'node:fs'
import path from 'node:path'

// Third-party
import remark from 'remark'
import remarkMdx from 'remark-mdx'
import grayMatter from 'gray-matter'

import { paragraphCustomAlertsPlugin } from './paragraph-custom-alert/paragraph-custom-alert.mjs'
import { rewriteInternalLinksPlugin } from './add-version-to-internal-links/add-version-to-internal-links.mjs'
import { remarkIncludePartialsPlugin } from './include-partials/remark-include-partials.mjs'
import {
	rewriteInternalRedirectsPlugin,
	loadRedirects,
} from './rewrite-internal-redirects/rewrite-internal-redirects.mjs'
<<<<<<< HEAD
// import { transformExcludeTerraformContent } from './exclude-terraform-content/index.mjs'
// import { transformExcludeVaultContent } from './exclude-vault-content/index.mjs'
import { transformExcludeContent } from './simple-content-exclusion/index.mjs'
=======
import { transformExcludeContent } from './exclude-content/index.mjs'
import { PRODUCT_CONFIG } from '#productConfig.mjs'
>>>>>>> c5c2bb49

const CWD = process.cwd()
const VERSION_METADATA_FILE = path.join(CWD, 'app/api/versionMetadata.json')

/**
 * Given a file path,
 * Apply MDX transforms to the file and copy the transformed file to the
 * corresponding path in the `public/content` directory.
 *
 * @param {string} filePath
 */
export async function buildFileMdxTransforms(filePath) {
	const targetDir = 'content'
	const outputDir = 'public/content'

	const relativePath = path.relative(targetDir, filePath)
	const [repoSlug, version, contentDir] = relativePath.split('/')
	const partialsDir = path.join(
		targetDir,
		repoSlug,
		version,
		contentDir,
		'partials',
	)
	const redirectsDir = path.join('/server/', targetDir, repoSlug, version)
	const outPath = path.join(outputDir, relativePath)

	const entry = {
		filePath,
		partialsDir,
		outPath,
		version,
		redirectsDir,
	}
	const versionMetadata = fs.readFileSync(VERSION_METADATA_FILE, 'utf-8')
	const serializedVersionMetadata = JSON.parse(versionMetadata)
	console.log(`🪄 Running MDX transform on ${filePath}...`)
	const result = await applyFileMdxTransforms(entry, serializedVersionMetadata)
	if (result.error) {
		console.error(`❗ Encountered an error: ${result.error}`)
	} else {
		console.log(`✅ Applied MDX transform to ${filePath}`)
	}
}

/**
 * Given an `.mdx` file entry, read the file in, apply MDX transforms,
 * and then write it out.
 *
 * If an error is encountered during MDX transforms, we catch the error,
 * and return it as a string. If there are no errors, we return { error: null}.
 *
 * @param {object} entry
 * @param {string} entry.filePath
 * @param {string} entry.partialsDir
 * @param {string} entry.outPath
 * @return {object} { error: string | null }
 */
export async function applyFileMdxTransforms(entry, versionMetadata = {}) {
	try {
		const { filePath, partialsDir, outPath, version, redirectsDir } = entry
		const redirects = await loadRedirects(version, redirectsDir)

		const fileString = fs.readFileSync(filePath, 'utf8')

		const { data, content } = grayMatter(fileString)

		const remarkResults = await remark()
			.use(remarkMdx)
<<<<<<< HEAD
			// .use(transformExcludeTerraformContent, { filePath })
			// .use(transformExcludeVaultContent, { filePath, version })
			.use(transformExcludeContent, { filePath, version })
=======
>>>>>>> c5c2bb49
			.use(remarkIncludePartialsPlugin, { partialsDir, filePath })
			.use(transformExcludeContent, {
				filePath,
				version,
				repoSlug: entry.repoSlug,
				productConfig: PRODUCT_CONFIG[entry.repoSlug],
			})
			.use(paragraphCustomAlertsPlugin)
			.use(rewriteInternalRedirectsPlugin, {
				redirects,
			})
			.use(rewriteInternalLinksPlugin, { entry, versionMetadata })
			.process(content)

		const transformedContent = String(remarkResults)

		const transformedFileString = grayMatter.stringify(transformedContent, data)
		// Ensure the parent directory for the output file path exists
		const outDir = path.dirname(outPath)

		if (!fs.existsSync(outDir)) {
			fs.mkdirSync(outDir, { recursive: true })
		}
		// Write out the file
		fs.writeFileSync(outPath, transformedFileString)
		return { error: null }
	} catch (e) {
		return { error: String(e).split('\n')[0] }
	}
}<|MERGE_RESOLUTION|>--- conflicted
+++ resolved
@@ -18,14 +18,8 @@
 	rewriteInternalRedirectsPlugin,
 	loadRedirects,
 } from './rewrite-internal-redirects/rewrite-internal-redirects.mjs'
-<<<<<<< HEAD
-// import { transformExcludeTerraformContent } from './exclude-terraform-content/index.mjs'
-// import { transformExcludeVaultContent } from './exclude-vault-content/index.mjs'
-import { transformExcludeContent } from './simple-content-exclusion/index.mjs'
-=======
 import { transformExcludeContent } from './exclude-content/index.mjs'
 import { PRODUCT_CONFIG } from '#productConfig.mjs'
->>>>>>> c5c2bb49
 
 const CWD = process.cwd()
 const VERSION_METADATA_FILE = path.join(CWD, 'app/api/versionMetadata.json')
@@ -95,12 +89,6 @@
 
 		const remarkResults = await remark()
 			.use(remarkMdx)
-<<<<<<< HEAD
-			// .use(transformExcludeTerraformContent, { filePath })
-			// .use(transformExcludeVaultContent, { filePath, version })
-			.use(transformExcludeContent, { filePath, version })
-=======
->>>>>>> c5c2bb49
 			.use(remarkIncludePartialsPlugin, { partialsDir, filePath })
 			.use(transformExcludeContent, {
 				filePath,
